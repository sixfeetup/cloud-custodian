# Copyright 2016 Capital One Services, LLC
#
# Licensed under the Apache License, Version 2.0 (the "License");
# you may not use this file except in compliance with the License.
# You may obtain a copy of the License at
#
# http://www.apache.org/licenses/LICENSE-2.0
#
# Unless required by applicable law or agreed to in writing, software
# distributed under the License is distributed on an "AS IS" BASIS,
# WITHOUT WARRANTIES OR CONDITIONS OF ANY KIND, either express or implied.
# See the License for the specific language governing permissions and
# limitations under the License.
from botocore.client import ClientError

from collections import Counter
from concurrent.futures import as_completed

from datetime import datetime, timedelta
from dateutil.tz import tzutc

import logging
import itertools

from maid.actions import ActionRegistry, BaseAction
from maid.filters import FilterRegistry

from maid.manager import ResourceManager, resources
from maid.offhours import Time, OffHour, OnHour
from maid.tags import TagActionFilter
from maid.utils import local_session, query_instances

log = logging.getLogger('maid.asg')

filters = FilterRegistry('asg.filters')
actions = ActionRegistry('asg.actions')


filters.register('time', Time)
filters.register('offhour', OffHour)
filters.register('onhour', OnHour)
filters.register('marked-for-op', TagActionFilter)


@resources.register('asg')
class ASG(ResourceManager):

    def __init__(self, ctx, data):
        super(ASG, self).__init__(ctx, data)
        self.filters = filters.parse(
            self.data.get('filters', []), self)
        self.actions = actions.parse(
            self.data.get('actions', []), self)

    def resources(self):
        c = self.session_factory().client('autoscaling')
        query = self.resource_query()
        if self._cache.load():
            asgs = self._cache.get({'resource': 'asg', 'q': query})
            if asgs is not None:
                self.log.debug("Using cached asgs: %d" % len(asgs))
                return self.filter_resources(asgs)
        self.log.info("Querying asg instances")
        p = c.get_paginator('describe_auto_scaling_groups')
        results = p.paginate()
        asgs = list(itertools.chain(
            *[rp['AutoScalingGroups'] for rp in results]))
        self._cache.save({'resource': 'asg', 'q': query}, asgs)
        return self.filter_resources(asgs)


@actions.register('tag')            
@actions.register('mark')
class Tag(BaseAction):

    def process(self, asgs):
        with self.executor_factory(max_workers=10) as w:
            list(w.map(self.process_asg, asgs))
        
    def process_asg(self, asg, msg=None):
        session = local_session(self.manager.session_factory)
        client = session.client('autoscaling')
        tag = self.data.get('tag', 'maid_status')
        propagate = self.data.get('propagate_launch', True)
        
        if msg is None:
            msg = self.data.get(
                'msg', 'AutoScaleGroup does not meet policy guidelines')
        new_t = {"Key": tag,
             "PropagateAtLaunch": propagate,
             "ResourceType": "auto-scaling-group",
             "ResourceId": asg["AutoScalingGroupName"],
             "Value": msg}

        client.create_or_update_tags(Tags=[new_t])
        update_tags(asg, new_t)
        
        
def update_tags(asg, new_t):
    tags = list(asg.get('Tags', []))
    found = False
    for idx, t in enumerate(asg.get('Tags', [])):
        if t['Key'] == new_t['Key']:
            tags[idx] = new_t
            found = True
            break
    if not found:
        tags.append(new_t)
    asg['Tags'] = tags
                
        
@actions.register('propagate-tags')        
class PropagateTags(Tag):
    """Propagate tags to an asg instances.

    In AWS changing an asg tag does not propagate to instances.

    This action exists to do that, and can also trim older tags
    not present on the asg anymore that are present on instances.
    """
    def validate(self):
        if not isinstance(self.data.get('tags', []), []):
            raise ValueError("No tags specified")

    def process(self, asgs):
        if not asgs:
            return
        if self.data.get('trim', False):
            self.instance_map = self.get_instance_map(asgs)
        with self.executor_factory(max_workers=10) as w:
            instance_count = sum(list(w.map(self.process_asg, asgs)))
            self.log.info("Applied tags to %d instances" % instance_count)

    def process_asg(self, asg):
        client = local_session(self.manager.session_factory).client('ec2')
        instance_ids = [i['InstanceId'] for i in asg['Instances']]
        tag_map = {t['Key']: t['Value'] for t in asg.get('Tags', [])
                   if t['PropagateAtLaunch']
                   and not t['Key'].startswith('aws:')}

        if self.data.get('tags'):
            tag_map = {
                k: v for k, v in tag_map.items()
                if k in self.data['tags']}
            
        tag_set = set(tag_map)
        if self.data.get('trim', False):
            instances = [self.instance_map[i] for i in instance_ids]
            self.prune_instance_tags(client, asg, tag_set, instances)
        if not self.manager.config.dryrun:
            client.create_tags(
                Resources=instance_ids,
                Tags=[{'Key': k, 'Value': v} for k, v in tag_map.items()])
        return len(instance_ids)
    
    def prune_instance_tags(self, client, asg, tag_set, instances):
        """Remove tags present on all asg instances which are not present 
        on the asg.
        """
        instance_tags = Counter()
        instance_count = len(instances)

        remove_tags = []
        extra_tags = []
        
        for i in instances:
            instance_tags.update([
                t['Key'] for t in i['Tags']
                if not t['Key'].startswith('aws:')])
        for k, v in instance_tags.items():
            # For now only remove tags present on all instances
            if not v >= instance_count:
                extra_tags.append(k)
                continue
            if k not in tag_set:
                remove_tags.append(k)

        if remove_tags:
            log.debug("Pruning asg:%s instances:%d of old tags: %s" % (
                asg['AutoScalingGroupName'], instance_count, remove_tags))
        if extra_tags:
            log.debug("Asg: %s has uneven tags population: %s" % (
                instance_tags))

        if not self.manager.config.dryrun:
            client.delete_tags(
                Resources=[i['InstanceId'] for i in instances],
                Tags=[{'Key': t} for t in remove_tags])
                    
    def get_instance_map(self, asgs):
        instance_ids = [
            i['InstanceId'] for i in
            list(itertools.chain(*[
                g['Instances']
                for g in asgs if g['Instances']]))]
        if not instance_ids:
            return {}
        instances = query_instances(
            local_session(self.manager.session_factory),
            InstanceIds=instance_ids)
        return {i['InstanceId']: i for i in instances}

    
@actions.register('rename-tag')
class RenameTag(Tag):
    """Rename a tag on an AutoScaleGroup.
    """

    def process(self, asgs):
        source = self.data.get('source')
        dest = self.data.get('dest')
        count = len(asgs)

        filtered = []
        for a in asgs:
            for t in a.get('Tags'):
                if t['Key'] == source:
                    filtered.append(a)
                    break
        asgs = filtered
        self.log.info("Filtered from %d asgs to %d" % (
            count, len(asgs)))
        self.log.info("Renaming %s to %s on %d asgs" % (
            source, dest, len(filtered)))

        with self.executor_factory(max_workers=10) as w:
            list(w.map(self.process_asg, asgs))

    def process_asg(self, asg):
        """Move source tag to destination tag.

        Check tag count on asg
        Create new tag tag
        Delete old tag
        Check tag count on instance
        Create new tag
        Delete old tag
        """
        source_tag = self.data.get('source')
        tag_map = {t['Key']: t for t in asg.get('Tags', [])}
        source = tag_map[source_tag]
        destination_tag = self.data.get('dest')
        propagate = self.data.get('propagate', True)        
        client = local_session(
            self.manager.session_factory).client('autoscaling')
        # technically safer to create first, but running into
        # max tags constraints, otherwise.
        #
        # delete_first = len([t for t in tag_map if not t.startswith('aws:')])
        client.delete_tags(Tags=[
            {'ResourceId': 'tags-auto-scaling-group',
             'ResourceType': 'auto-scaling-group',
             'Key': source_tag,
             'Value': source['Value']}])
        client.create_or_update_tags(Tags=[
            {'ResourceId': 'tags-auto-scaling-group',
             'ResourceType': 'auto-scaling-group',
             'PropagateAtLaunch': propagate,
             'Key': destination_tag,
             'Value': source['Value']}])
        self.propogate_instance_tag(source, destination_tag, asg)

    def propogate_instance_tag(self, source, destination_tag, asg):
        client = local_session(self.manager.session_factory).client('ec2')
        client.delete_tags(
            Resources=[i['InstanceId'] for i in asg['Instances']],
            Tags=[{"Key": source['Key']}])
        client.create_tags(
            Resources=[i['InstanceId'] for i in asg['Instances']],
            Tags=[{'Key': source['Key'], 'Value': source['Value']}])
            
            
@actions.register('mark-for-op')
class MarkForOp(Tag):

    def process(self, asgs):
        msg_tmpl = self.data.get(
            'msg',
            'AutoScaleGroup does not meet org tag policy: {op}@{stop_date}')
        
        op = self.data.get('op', 'suspend')
        tag = self.data.get('tag', 'maid_status')
        date = self.data.get('days', 4)
        
        n = datetime.now(tz=tzutc())
        stop_date = n + timedelta(days=date)
        msg = msg_tmpl.format(
            op=op, stop_date=stop_date.strftime('%Y/%m/%d'))

        self.log.info("Tagging %d asgs for %s on %s" % (
            len(asgs), op, stop_date.strftime('%Y/%m/%d')))

        futures = []
        with self.executor_factory(max_workers=10) as w:
            for a in asgs:
                futures.append(
                    w.submit(self.process_asg, a, msg))

        for f in as_completed(futures):
            if f.exception():
                log.exception("Exception processing asg:%s" % (
                    a['AutoScalingGroupName']))
                continue
                    

@actions.register('suspend')
class Suspend(BaseAction):

    LoadBalancerTagKey = 'AsgLoadBalancer'
    
    def process(self, asgs):
        original_count = len(asgs)
        asgs = [a for a in asgs if a['Instances']]
        self.log.debug("Filtered from %d to %d asgs with instances" % (
            original_count, len(asgs)))
        with self.executor_factory(max_workers=10) as w:
            list(w.map(self.process_asg, asgs))

    def process_asg(self, asg):
        """Multistep process to stop an asg aprori of setup

        - suspend processes
        - note load balancer in tag
        - detach load balancer
        - stop instances
        """
        session = local_session(self.manager.session_factory)
        asg_client = session.client('autoscaling')
        asg_client.suspend_processes(
            AutoScalingGroupName=asg['AutoScalingGroupName'])
        ec2_client = session.client('ec2')
        try:
            ec2_client.stop_instances(
                InstanceIds=[i['InstanceId'] for i in asg['Instances']])
        except ClientError as e:
            if e.response['Error']['Code'] == 'InvalidInstanceID.NotFound':
<<<<<<< HEAD
                continue
=======
                return
>>>>>>> b18eb654
            raise
        

@actions.register('resume')
class Resume(BaseAction):
    """
    Todo.. Attach Tag to the ELB so it can be differentiated from unused.
    """
    LoadBalancerTagKey = 'AsgLoadBalancer'
    
    def process(self, asgs):
        original_count = len(asgs)
        asgs = [a for a in asgs if a['SuspendedProcesses']]
        self.log.debug("Filtered from %d to %d suspended asgs" % (
            original_count, len(asgs)))
        with self.executor_factory(max_workers=10) as w:
            list(w.map(self.process_asg, asgs))
                
    def process_asg(self, asg):
        """Multi-step process to resume

        - Start any stopped ec2 instances
        - Reattach ELB
        - Resume ASG Processes

        """
        session = local_session(self.manager.session_factory)
        asg_client = session.client('autoscaling')
        ec2_client = session.client('ec2')

        try:
            ec2_client.start_instances(
                InstanceIds=[i['InstanceId'] for i in asg['Instances']])
        except ClientError as e:
            log.warning("asg:%s instances:%d error during instance restart %s" % (
                asg['AutoScalingGroupName'], len(asg['Instances']), e))

        asg_client.resume_processes(
            AutoScalingGroupName=asg['AutoScalingGroupName'])
            

@actions.register('delete')
class Delete(BaseAction):

    def process(self, asgs):
        with self.executor_factory(max_workers=10) as w:
            list(w.map(self.process_asg, asgs))

    def process_asg(self, asg):
        session = local_session(self.manager.session_factory)
        asg_client = session.client('autoscaling')
        asg_client.delete_auto_scaling_group(
                AutoScalingGroupName=asg['AutoScalingGroupName'])
    
        <|MERGE_RESOLUTION|>--- conflicted
+++ resolved
@@ -334,11 +334,7 @@
                 InstanceIds=[i['InstanceId'] for i in asg['Instances']])
         except ClientError as e:
             if e.response['Error']['Code'] == 'InvalidInstanceID.NotFound':
-<<<<<<< HEAD
-                continue
-=======
                 return
->>>>>>> b18eb654
             raise
         
 
