--- conflicted
+++ resolved
@@ -104,7 +104,6 @@
         elif mode_type != 'cloudtrail':
             raise ValueError("Invalid push event mode %s" % self.data)
         else:
-<<<<<<< HEAD
             info = CloudTrailResource.match(event)
             if info:
                 resource_ids = info['ids'].search(event)
@@ -113,13 +112,7 @@
                 if not id_query:
                     raise ValueError("No id query configured")
                 resource_ids = jmespath.search(id_query, event)
-=======
-            id_query = mode.get('ids') or mode.get('resources')
-            if not id_query:
-                raise ValueError("No id query configured")
-            resource_ids = jmespath.search(id_query, event)
-
->>>>>>> cb11e123
+
         if not isinstance(resource_ids, list):
             resource_ids = [resource_ids]
                 
@@ -162,7 +155,6 @@
         with self.ctx:
             self.log.info("Running policy %s" % self.name)
             s = time.time()
-            # FIXME: rename resources to distinguish from imported janitor.manager resources
             resources = self.resource_manager.resources()
             rt = time.time() - s
             self.log.info(
