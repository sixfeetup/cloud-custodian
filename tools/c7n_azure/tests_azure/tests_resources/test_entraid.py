# Copyright The Cloud Custodian Authors.
# SPDX-License-Identifier: Apache-2.0

from unittest.mock import Mock, patch
import pytest
from pytest_terraform import terraform

from c7n_azure.resources.entraid_user import EntraIDUser
from c7n_azure.resources.entraid_group import EntraIDGroup
from c7n_azure.resources.entraid_organization import EntraIDOrganization
from c7n_azure.resources.entraid_conditional_access import EntraIDConditionalAccessPolicy
from c7n_azure.resources.entraid_security_defaults import EntraIDSecurityDefaults
<<<<<<< HEAD
from c7n_azure.resources.entraid_authentication_methods import EntraIDAuthenticationMethodsPolicy
=======
from c7n_azure.resources.entraid_authorization_policy import EntraIDAuthorizationPolicy
>>>>>>> 3fc43f78
from c7n_azure.resources.entraid_named_locations import EntraIDNamedLocation
from tests_azure.azure_common import BaseTest


class EntraIDUserTest(BaseTest):
    """Test EntraID User resource functionality"""

    def test_entraid_user_schema_validate(self):
        """Test that the EntraID user resource schema validates correctly"""
        with self.sign_out_patch():
            p = self.load_policy({
                'name': 'test-entraid-user',
                'resource': 'azure.entraid-user',
                'filters': [
                    {'type': 'value', 'key': 'accountEnabled', 'value': True}
                ]
            }, validate=True)
            self.assertTrue(p)

    def test_entraid_user_resource_type(self):
        """Test EntraID user resource type configuration"""
        resource_type = EntraIDUser.resource_type
        self.assertEqual(resource_type.service, 'graph')
        self.assertEqual(resource_type.id, 'id')
        self.assertEqual(resource_type.name, 'displayName')
        self.assertTrue(resource_type.global_resource)
        self.assertIn('User.Read.All', resource_type.permissions)

    @patch('c7n_azure.resources.entraid_user.local_session')
    def test_entraid_user_augment(self, mock_session):
        """Test user resource augmentation with computed fields"""
        mock_client = Mock()
        mock_session.return_value.get_session_for_resource.return_value.\
client.return_value = mock_client

        # Sample user data
        users = [
            {
                'objectId': 'user1-id',
                'displayName': 'Test User',
                'userPrincipalName': 'test.user@example.com',
                'accountEnabled': True,
                'lastSignInDateTime': '2023-01-01T12:00:00Z',
                'lastPasswordChangeDateTime': '2022-01-01T12:00:00Z',
                'jobTitle': 'Administrator'
            },
            {
                'objectId': 'user2-id',
                'displayName': 'Regular User',
                'userPrincipalName': 'regular@example.com',
                'accountEnabled': False,
                'lastSignInDateTime': None,
                'lastPasswordChangeDateTime': None,
                'jobTitle': 'User'
            }
        ]

        policy = self.load_policy({
            'name': 'test-augment',
            'resource': 'azure.entraid-user'
        })

        resource_mgr = policy.resource_manager
        augmented = resource_mgr.augment(users)

        # Check augmented fields
        self.assertIn('c7n:LastSignInDays', augmented[0])
        self.assertIn('c7n:IsHighPrivileged', augmented[0])
        self.assertIn('c7n:PasswordAge', augmented[0])

        # Admin user should be flagged as high privileged
        self.assertTrue(augmented[0]['c7n:IsHighPrivileged'])
        self.assertFalse(augmented[1]['c7n:IsHighPrivileged'])

    @patch('c7n_azure.resources.entraid_user.EntraIDUser.check_user_mfa_status')
    def test_mfa_enabled_filter(self, mock_mfa_check):
        """Test MFA enabled filter with real Graph API implementation"""
        users = [
            {
                'id': 'user1',
                'objectId': 'user1',
                'displayName': 'User 1'
            },
            {
                'id': 'user2',
                'objectId': 'user2',
                'displayName': 'User 2'
            },
            {
                'id': 'user3',
                'objectId': 'user3',
                'displayName': 'User 3'
            }
        ]

        # Mock MFA status: user1 has MFA, user2 doesn't, user3 unknown
        def mock_mfa_side_effect(user_id):
            if user_id == 'user1':
                return True
            elif user_id == 'user2':
                return False
            else:
                return None  # Unknown status

        mock_mfa_check.side_effect = mock_mfa_side_effect

        policy = self.load_policy({
            'name': 'test-mfa-filter',
            'resource': 'azure.entraid-user',
            'filters': [
                {'type': 'mfa-enabled', 'value': True}
            ]
        })

        resource_mgr = policy.resource_manager
        filtered = resource_mgr.filter_resources(users)

        # Only user1 has MFA enabled (user3 skipped due to unknown status)
        self.assertEqual(len(filtered), 1)
        self.assertEqual(filtered[0]['id'], 'user1')

        # Verify the MFA check was called for each user
        self.assertEqual(mock_mfa_check.call_count, 3)

    def test_last_signin_filter(self):
        """Test last sign-in filter"""
        users = [
            {
                'objectId': 'user1',
                'c7n:LastSignInDays': 120  # Old sign-in
            },
            {
                'objectId': 'user2',
                'c7n:LastSignInDays': 30   # Recent sign-in
            },
            {
                'objectId': 'user3',
                'c7n:LastSignInDays': 999  # Never signed in
            }
        ]

        policy = self.load_policy({
            'name': 'test-signin-filter',
            'resource': 'azure.entraid-user',
            'filters': [
                {'type': 'last-sign-in', 'days': 90, 'op': 'greater-than'}
            ]
        })

        resource_mgr = policy.resource_manager
        filtered = resource_mgr.filter_resources(users)

        # Should match user1 and user3 (>90 days)
        self.assertEqual(len(filtered), 2)
        self.assertEqual(set(u['objectId'] for u in filtered), {'user1', 'user3'})

    @patch('c7n_azure.resources.entraid_user.EntraIDUser.get_user_group_memberships')
    def test_group_membership_filter(self, mock_group_memberships):
        """Test group membership filter with real Graph API implementation"""
        users = [
            {
                'id': 'user1',
                'objectId': 'user1',
                'displayName': 'User 1'
            },
            {
                'id': 'user2',
                'objectId': 'user2',
                'displayName': 'User 2'
            },
            {
                'id': 'user3',
                'objectId': 'user3',
                'displayName': 'User 3'
            }
        ]

        # Mock group memberships: user1 in admin groups, user2 in regular, user3 unknown
        def mock_group_side_effect(user_id):
            if user_id == 'user1':
                return [
                    {'id': 'group1', 'displayName': 'Global Administrators'},
                    {'id': 'group2', 'displayName': 'Regular Users'}
                ]
            elif user_id == 'user2':
                return [
                    {'id': 'group2', 'displayName': 'Regular Users'}
                ]
            else:
                return None  # Unknown group memberships

        mock_group_memberships.side_effect = mock_group_side_effect

        policy = self.load_policy({
            'name': 'test-group-filter',
            'resource': 'azure.entraid-user',
            'filters': [
                {
                    'type': 'group-membership',
                    'groups': ['Global Administrators'],
                    'match': 'any'
                }
            ]
        })

        resource_mgr = policy.resource_manager
        filtered = resource_mgr.filter_resources(users)

        # Only user1 is in admin group (user3 skipped due to unknown status)
        self.assertEqual(len(filtered), 1)
        self.assertEqual(filtered[0]['id'], 'user1')

        # Verify the group membership check was called
        self.assertEqual(mock_group_memberships.call_count, 3)

    @patch('c7n_azure.resources.entraid_user.EntraIDUser.make_graph_request')
    def test_user_type_field_requested(self, mock_graph_request):
        """Test that userType field is explicitly requested from Graph API"""
        # Mock the Graph API response with userType field
        mock_graph_request.return_value = {
            'value': [
                {
                    'id': 'user1',
                    'objectId': 'user1',
                    'displayName': 'Guest User',
                    'userPrincipalName': 'guest@external.com',
                    'userType': 'Guest',
                    'accountEnabled': True
                },
                {
                    'id': 'user2',
                    'objectId': 'user2',
                    'displayName': 'Member User',
                    'userPrincipalName': 'member@internal.com',
                    'userType': 'Member',
                    'accountEnabled': True
                }
            ]
        }

        policy = self.load_policy({
            'name': 'test-usertype-field',
            'resource': 'azure.entraid-user'
        })

        resource_mgr = policy.resource_manager
        resources = resource_mgr.resources()

        # Verify the API was called with $select parameter including userType
        mock_graph_request.assert_called_once()
        call_args = mock_graph_request.call_args[0]
        endpoint = call_args[0]
        self.assertIn('$select=', endpoint)
        self.assertIn('userType', endpoint)

        # Verify userType field is present in returned resources
        self.assertEqual(len(resources), 2)
        self.assertEqual(resources[0]['userType'], 'Guest')
        self.assertEqual(resources[1]['userType'], 'Member')

    def test_guest_user_filter(self):
        """Test that ValueFilter works correctly with userType field for guest users"""
        users = [
            {
                'id': 'user1',
                'objectId': 'user1',
                'displayName': 'Guest User',
                'userPrincipalName': 'guest@external.com',
                'userType': 'Guest',
                'accountEnabled': True
            },
            {
                'id': 'user2',
                'objectId': 'user2',
                'displayName': 'Member User',
                'userPrincipalName': 'member@internal.com',
                'userType': 'Member',
                'accountEnabled': True
            },
            {
                'id': 'user3',
                'objectId': 'user3',
                'displayName': 'Another Member',
                'userPrincipalName': 'member2@internal.com',
                'userType': 'Member',
                'accountEnabled': True
            }
        ]

        # Test filtering for guest users (like the guest-users.yaml policy)
        policy = self.load_policy({
            'name': 'test-guest-filter',
            'resource': 'azure.entraid-user',
            'filters': [
                {'type': 'value', 'key': 'userType', 'value': 'Guest'},
                {'type': 'value', 'key': 'accountEnabled', 'value': True}
            ]
        })

        resource_mgr = policy.resource_manager
        filtered = resource_mgr.filter_resources(users)

        # Should only return the guest user
        self.assertEqual(len(filtered), 1)
        self.assertEqual(filtered[0]['userType'], 'Guest')
        self.assertEqual(filtered[0]['displayName'], 'Guest User')

        # Test filtering for member users
        policy_members = self.load_policy({
            'name': 'test-member-filter',
            'resource': 'azure.entraid-user',
            'filters': [
                {'type': 'value', 'key': 'userType', 'value': 'Member'}
            ]
        })

        resource_mgr_members = policy_members.resource_manager
        filtered_members = resource_mgr_members.filter_resources(users)

        # Should return both member users
        self.assertEqual(len(filtered_members), 2)
        self.assertTrue(all(u['userType'] == 'Member' for u in filtered_members))

    def test_password_age_filter(self):
        """Test password age filter"""
        users = [
            {
                'objectId': 'user1',
                'c7n:PasswordAge': 200  # Old password
            },
            {
                'objectId': 'user2',
                'c7n:PasswordAge': 30   # Recent password change
            }
        ]

        policy = self.load_policy({
            'name': 'test-password-age',
            'resource': 'azure.entraid-user',
            'filters': [
                {'type': 'password-age', 'days': 180, 'op': 'greater-than'}
            ]
        })

        resource_mgr = policy.resource_manager
        filtered = resource_mgr.filter_resources(users)

        # Only user1 has old password
        self.assertEqual(len(filtered), 1)
        self.assertEqual(filtered[0]['objectId'], 'user1')

    def test_disable_user_action(self):
        """Test disable user action"""

        policy = self.load_policy({
            'name': 'test-disable-action',
            'resource': 'azure.entraid-user',
            'actions': [{'type': 'disable'}]
        })

        # Validate action schema
        resource_mgr = policy.resource_manager
        action = resource_mgr.actions[0]
        self.assertEqual(action.type, 'disable')
        self.assertIn('User.ReadWrite.All', action.permissions)


class EntraIDGroupTest(BaseTest):
    """Test EntraID Group resource functionality"""

    def test_entraid_group_schema_validate(self):
        """Test that the EntraID group resource schema validates correctly"""
        with self.sign_out_patch():
            p = self.load_policy({
                'name': 'test-entraid-group',
                'resource': 'azure.entraid-group',
                'filters': [
                    {'type': 'value', 'key': 'securityEnabled', 'value': True}
                ]
            }, validate=True)
            self.assertTrue(p)

    def test_entraid_group_resource_type(self):
        """Test EntraID group resource type configuration"""
        resource_type = EntraIDGroup.resource_type
        self.assertEqual(resource_type.service, 'graph')
        self.assertEqual(resource_type.id, 'id')
        self.assertEqual(resource_type.name, 'displayName')
        self.assertTrue(resource_type.global_resource)
        self.assertIn('Group.Read.All', resource_type.permissions)

    def test_entraid_group_augment(self):
        """Test group resource augmentation with computed fields"""

        # Sample group data
        groups = [
            {
                'id': 'group1-id',
                'displayName': 'Global Administrators',
                'description': 'Admin group',
                'securityEnabled': True,
                'mailEnabled': False,
                'groupTypes': []
            },
            {
                'id': 'group2-id',
                'displayName': 'All Users Distribution',
                'description': 'Distribution list',
                'securityEnabled': False,
                'mailEnabled': True,
                'groupTypes': ['Unified']
            },
            {
                'id': 'group3-id',
                'displayName': 'Dynamic Security Group',
                'description': 'Dynamic membership',
                'securityEnabled': True,
                'mailEnabled': False,
                'groupTypes': ['DynamicMembership']
            }
        ]

        policy = self.load_policy({
            'name': 'test-augment',
            'resource': 'azure.entraid-group'
        })

        resource_mgr = policy.resource_manager
        augmented = resource_mgr.augment(groups)

        # Check augmented fields
        self.assertIn('c7n:IsSecurityGroup', augmented[0])
        self.assertIn('c7n:IsDistributionGroup', augmented[0])
        self.assertIn('c7n:IsDynamicGroup', augmented[0])
        self.assertIn('c7n:IsAdminGroup', augmented[0])

        # Admin group should be flagged correctly
        self.assertTrue(augmented[0]['c7n:IsSecurityGroup'])
        self.assertTrue(augmented[0]['c7n:IsAdminGroup'])
        self.assertFalse(augmented[0]['c7n:IsDistributionGroup'])

        # Distribution group should be flagged correctly
        self.assertFalse(augmented[1]['c7n:IsSecurityGroup'])
        self.assertTrue(augmented[1]['c7n:IsDistributionGroup'])
        self.assertFalse(augmented[1]['c7n:IsAdminGroup'])

        # Dynamic group should be flagged correctly
        self.assertTrue(augmented[2]['c7n:IsSecurityGroup'])
        self.assertTrue(augmented[2]['c7n:IsDynamicGroup'])

    @patch('c7n_azure.resources.entraid_group.EntraIDGroup.get_group_member_count')
    def test_member_count_filter(self, mock_member_count):
        """Test member count filter with real Graph API implementation"""
        groups = [
            {
                'id': 'group1',
                'displayName': 'Small Group'
            },
            {
                'id': 'group2',
                'displayName': 'Large Group'
            },
            {
                'id': 'group3',
                'displayName': 'Empty Group'
            }
        ]

        # Mock member counts: group1=2, group2=5, group3=0
        def mock_count_side_effect(group_id):
            if group_id == 'group1':
                return 2
            elif group_id == 'group2':
                return 5
            elif group_id == 'group3':
                return 0
            else:
                return None

        mock_member_count.side_effect = mock_count_side_effect

        policy = self.load_policy({
            'name': 'test-member-count',
            'resource': 'azure.entraid-group',
            'filters': [
                {'type': 'member-count', 'count': 3, 'op': 'greater-than'}
            ]
        })

        resource_mgr = policy.resource_manager
        filtered = resource_mgr.filter_resources(groups)

        # Only group2 has >3 members
        self.assertEqual(len(filtered), 1)
        self.assertEqual(filtered[0]['id'], 'group2')

        # Verify the member count check was called
        self.assertEqual(mock_member_count.call_count, 3)

    @patch('c7n_azure.resources.entraid_group.EntraIDGroup.get_group_owner_count')
    def test_owner_count_filter(self, mock_owner_count):
        """Test owner count filter with real Graph API implementation"""
        groups = [
            {
                'id': 'group1',
                'displayName': 'Owned Group'
            },
            {
                'id': 'group2',
                'displayName': 'Orphaned Group'
            }
        ]

        # Mock owner counts: group1=1, group2=0
        def mock_count_side_effect(group_id):
            if group_id == 'group1':
                return 1
            elif group_id == 'group2':
                return 0
            else:
                return None

        mock_owner_count.side_effect = mock_count_side_effect

        policy = self.load_policy({
            'name': 'test-owner-count',
            'resource': 'azure.entraid-group',
            'filters': [
                {'type': 'owner-count', 'count': 0, 'op': 'equal'}
            ]
        })

        resource_mgr = policy.resource_manager
        filtered = resource_mgr.filter_resources(groups)

        # Only group2 has no owners
        self.assertEqual(len(filtered), 1)
        self.assertEqual(filtered[0]['id'], 'group2')

        # Verify the owner count check was called
        self.assertEqual(mock_owner_count.call_count, 2)

    def test_group_type_filter(self):
        """Test group type filter"""
        groups = [
            {
                'id': 'group1',
                'displayName': 'Security Group',
                'c7n:IsSecurityGroup': True,
                'c7n:IsDistributionGroup': False,
                'c7n:IsDynamicGroup': False,
                'c7n:IsAdminGroup': False
            },
            {
                'id': 'group2',
                'displayName': 'Distribution Group',
                'c7n:IsSecurityGroup': False,
                'c7n:IsDistributionGroup': True,
                'c7n:IsDynamicGroup': False,
                'c7n:IsAdminGroup': False
            },
            {
                'id': 'group3',
                'displayName': 'Admin Group',
                'c7n:IsSecurityGroup': True,
                'c7n:IsDistributionGroup': False,
                'c7n:IsDynamicGroup': False,
                'c7n:IsAdminGroup': True
            }
        ]

        policy = self.load_policy({
            'name': 'test-group-type',
            'resource': 'azure.entraid-group',
            'filters': [
                {'type': 'group-type', 'group-type': 'admin'}
            ]
        })

        resource_mgr = policy.resource_manager
        filtered = resource_mgr.filter_resources(groups)

        # Only group3 is an admin group
        self.assertEqual(len(filtered), 1)
        self.assertEqual(filtered[0]['id'], 'group3')


class EntraIDOrganizationTest(BaseTest):
    """Test EntraID Organization resource functionality"""

    def test_entraid_organization_schema_validate(self):
        """Test organization resource schema validation"""
        with self.sign_out_patch():
            p = self.load_policy({
                'name': 'test-organization',
                'resource': 'azure.entraid-organization',
                'filters': [
                    {'type': 'security-defaults', 'enabled': True}
                ]
            }, validate=True)
            self.assertTrue(p)

    def test_organization_resource_type(self):
        """Test organization resource type configuration"""
        resource_type = EntraIDOrganization.resource_type
        self.assertEqual(resource_type.service, 'graph')
        self.assertEqual(resource_type.id, 'id')
        self.assertTrue(resource_type.global_resource)
        self.assertIn('Organization.Read.All', resource_type.permissions)
        self.assertIn('Directory.Read.All', resource_type.permissions)

    def test_security_defaults_filter(self):
        """Test security defaults filter"""
        orgs = [
            {
                'id': 'org1',
                'displayName': 'Test Organization',
                'securityDefaults': {'isEnabled': True}
            },
            {
                'id': 'org2',
                'displayName': 'Another Organization',
                'securityDefaults': {'isEnabled': False}
            }
        ]

        policy = self.load_policy({
            'name': 'test-security-defaults',
            'resource': 'azure.entraid-organization',
            'filters': [
                {'type': 'security-defaults', 'enabled': False}
            ]
        })

        resource_mgr = policy.resource_manager
        filtered = resource_mgr.filter_resources(orgs)

        # Only org2 has security defaults disabled
        self.assertEqual(len(filtered), 1)
        self.assertEqual(filtered[0]['id'], 'org2')

    def test_password_lockout_threshold_schema_validate(self):
        """Test password lockout threshold filter schema validation"""
        with self.sign_out_patch():
            p = self.load_policy({
                'name': 'test-lockout-threshold',
                'resource': 'azure.entraid-organization',
                'filters': [
                    {'type': 'password-lockout-threshold', 'max_threshold': 10}
                ]
            }, validate=True)
            self.assertTrue(p)

    @patch('c7n_azure.resources.entraid_organization.EntraIDOrganization.make_graph_request')
    def test_password_lockout_threshold_filter(self, mock_graph_request):
        """Test password lockout threshold filter with mocked API responses"""
        # Mock API responses for template lookup and settings
        def mock_request_side_effect(endpoint):
            if 'directorySettingTemplates' in endpoint:
                return {
                    'value': [{
                        'id': '5cf42378-d67d-4f36-ba46-e8b86229381d',
                        'displayName': 'Password Rule Settings'
                    }]
                }
            elif endpoint == 'settings':
                return {
                    'value': [{
                        'id': 'setting1',
                        'templateId': '5cf42378-d67d-4f36-ba46-e8b86229381d',
                        'values': [
                            {'name': 'LockoutThreshold', 'value': '15'},
                            {'name': 'LockoutDurationInSeconds', 'value': '60'}
                        ]
                    }]
                }
            else:
                return {'value': []}

        mock_graph_request.side_effect = mock_request_side_effect

        orgs = [
            {
                'id': 'org1',
                'displayName': 'Test Organization'
            }
        ]

        policy = self.load_policy({
            'name': 'test-lockout-threshold',
            'resource': 'azure.entraid-organization',
            'filters': [
                {'type': 'password-lockout-threshold', 'max_threshold': 10}
            ]
        })

        resource_mgr = policy.resource_manager
        filtered = resource_mgr.filter_resources(orgs)

        # Should filter org1 because threshold (15) > max_threshold (10)
        self.assertEqual(len(filtered), 1)
        self.assertEqual(filtered[0]['id'], 'org1')
        self.assertEqual(filtered[0]['lockoutThreshold'], 15)

        # Verify API calls were made
        self.assertEqual(mock_graph_request.call_count, 2)
        mock_graph_request.assert_any_call('directorySettingTemplates')
        mock_graph_request.assert_any_call('settings')

    @patch('c7n_azure.resources.entraid_organization.EntraIDOrganization.make_graph_request')
    def test_password_lockout_threshold_filter_within_limit(self, mock_graph_request):
        """Test password lockout threshold filter when threshold is within acceptable limit"""
        # Mock API responses with threshold within limit
        def mock_request_side_effect(endpoint):
            if 'directorySettingTemplates' in endpoint:
                return {
                    'value': [{
                        'id': '5cf42378-d67d-4f36-ba46-e8b86229381d',
                        'displayName': 'Password Rule Settings'
                    }]
                }
            elif endpoint == 'settings':
                return {
                    'value': [{
                        'id': 'setting1',
                        'templateId': '5cf42378-d67d-4f36-ba46-e8b86229381d',
                        'values': [
                            {'name': 'LockoutThreshold', 'value': '8'},
                            {'name': 'LockoutDurationInSeconds', 'value': '60'}
                        ]
                    }]
                }
            else:
                return {'value': []}

        mock_graph_request.side_effect = mock_request_side_effect

        orgs = [
            {
                'id': 'org1',
                'displayName': 'Test Organization'
            }
        ]

        policy = self.load_policy({
            'name': 'test-lockout-threshold-compliant',
            'resource': 'azure.entraid-organization',
            'filters': [
                {'type': 'password-lockout-threshold', 'max_threshold': 10}
            ]
        })

        resource_mgr = policy.resource_manager
        filtered = resource_mgr.filter_resources(orgs)

        # Should not filter org1 because threshold (8) <= max_threshold (10)
        self.assertEqual(len(filtered), 0)

    @patch('c7n_azure.resources.entraid_organization.EntraIDOrganization.make_graph_request')
    def test_password_lockout_threshold_template_not_found(self, mock_graph_request):
        """Test password lockout threshold filter when template is not found"""
        # Mock API response with empty template list
        def mock_request_side_effect(endpoint):
            if 'directorySettingTemplates' in endpoint:
                return {'value': []}
            else:
                return {'value': []}

        mock_graph_request.side_effect = mock_request_side_effect

        orgs = [
            {
                'id': 'org1',
                'displayName': 'Test Organization'
            }
        ]

        policy = self.load_policy({
            'name': 'test-lockout-threshold-no-template',
            'resource': 'azure.entraid-organization',
            'filters': [
                {'type': 'password-lockout-threshold', 'max_threshold': 10}
            ]
        })

        resource_mgr = policy.resource_manager
        filtered = resource_mgr.filter_resources(orgs)

        # Should return empty list when template is not found
        self.assertEqual(len(filtered), 0)

    @patch('c7n_azure.resources.entraid_organization.EntraIDOrganization.make_graph_request')
    def test_password_lockout_threshold_setting_not_found(self, mock_graph_request):
        """Test password lockout threshold filter when directory setting is not found"""
        # Mock API responses where template exists but no directory settings
        def mock_request_side_effect(endpoint):
            if 'directorySettingTemplates' in endpoint:
                return {
                    'value': [{
                        'id': '5cf42378-d67d-4f36-ba46-e8b86229381d',
                        'displayName': 'Password Rule Settings'
                    }]
                }
            elif endpoint == 'settings':
                return {'value': []}  # No directory settings
            else:
                return {'value': []}

        mock_graph_request.side_effect = mock_request_side_effect

        orgs = [
            {
                'id': 'org1',
                'displayName': 'Test Organization'
            }
        ]

        policy = self.load_policy({
            'name': 'test-lockout-threshold-no-setting',
            'resource': 'azure.entraid-organization',
            'filters': [
                {'type': 'password-lockout-threshold', 'max_threshold': 10}
            ]
        })

        resource_mgr = policy.resource_manager
        filtered = resource_mgr.filter_resources(orgs)

        # Should return empty list when directory setting is not found
        self.assertEqual(len(filtered), 0)

    @patch('c7n_azure.resources.entraid_organization.EntraIDOrganization.make_graph_request')
    def test_password_lockout_threshold_invalid_value(self, mock_graph_request):
        """Test password lockout threshold filter with invalid threshold value"""
        # Mock API responses with invalid threshold value
        def mock_request_side_effect(endpoint):
            if 'directorySettingTemplates' in endpoint:
                return {
                    'value': [{
                        'id': '5cf42378-d67d-4f36-ba46-e8b86229381d',
                        'displayName': 'Password Rule Settings'
                    }]
                }
            elif endpoint == 'settings':
                return {
                    'value': [{
                        'id': 'setting1',
                        'templateId': '5cf42378-d67d-4f36-ba46-e8b86229381d',
                        'values': [
                            {'name': 'LockoutThreshold', 'value': 'invalid_number'},
                            {'name': 'LockoutDurationInSeconds', 'value': '60'}
                        ]
                    }]
                }
            else:
                return {'value': []}

        mock_graph_request.side_effect = mock_request_side_effect

        orgs = [
            {
                'id': 'org1',
                'displayName': 'Test Organization'
            }
        ]

        policy = self.load_policy({
            'name': 'test-lockout-threshold-invalid',
            'resource': 'azure.entraid-organization',
            'filters': [
                {'type': 'password-lockout-threshold', 'max_threshold': 10}
            ]
        })

        resource_mgr = policy.resource_manager
        filtered = resource_mgr.filter_resources(orgs)

        # Should return empty list when threshold value is invalid
        self.assertEqual(len(filtered), 0)

    @patch('c7n_azure.resources.entraid_organization.EntraIDOrganization.make_graph_request')
    def test_password_lockout_threshold_default_max_threshold(self, mock_graph_request):
        """Test password lockout threshold filter with default max_threshold (10)"""
        # Mock API responses with threshold above default limit
        def mock_request_side_effect(endpoint):
            if 'directorySettingTemplates' in endpoint:
                return {
                    'value': [{
                        'id': '5cf42378-d67d-4f36-ba46-e8b86229381d',
                        'displayName': 'Password Rule Settings'
                    }]
                }
            elif endpoint == 'settings':
                return {
                    'value': [{
                        'id': 'setting1',
                        'templateId': '5cf42378-d67d-4f36-ba46-e8b86229381d',
                        'values': [
                            {'name': 'LockoutThreshold', 'value': '12'},
                            {'name': 'LockoutDurationInSeconds', 'value': '60'}
                        ]
                    }]
                }
            else:
                return {'value': []}

        mock_graph_request.side_effect = mock_request_side_effect

        orgs = [
            {
                'id': 'org1',
                'displayName': 'Test Organization'
            }
        ]

        # Test without specifying max_threshold (should default to 10)
        policy = self.load_policy({
            'name': 'test-lockout-threshold-default',
            'resource': 'azure.entraid-organization',
            'filters': [
                {'type': 'password-lockout-threshold'}
            ]
        })

        resource_mgr = policy.resource_manager
        filtered = resource_mgr.filter_resources(orgs)

        # Should filter org1 because threshold (12) > default max_threshold (10)
        self.assertEqual(len(filtered), 1)
        self.assertEqual(filtered[0]['id'], 'org1')
        self.assertEqual(filtered[0]['lockoutThreshold'], 12)


class EntraIDConditionalAccessTest(BaseTest):
    """Test EntraID Conditional Access Policy resource functionality"""

    def test_conditional_access_schema_validate(self):
        """Test conditional access policy schema validation"""
        with self.sign_out_patch():
            p = self.load_policy({
                'name': 'test-conditional-access',
                'resource': 'azure.entraid-conditional-access-policy',
                'filters': [
                    {'type': 'value', 'key': 'state', 'value': 'enabled'}
                ]
            }, validate=True)
            self.assertTrue(p)

    def test_conditional_access_resource_type(self):
        """Test conditional access resource type configuration"""
        resource_type = EntraIDConditionalAccessPolicy.resource_type
        self.assertEqual(resource_type.service, 'graph')
        self.assertEqual(resource_type.id, 'id')
        self.assertTrue(resource_type.global_resource)
        self.assertIn('Policy.Read.All', resource_type.permissions)

    def test_admin_mfa_required_filter(self):
        """Test admin MFA required filter"""
        policies = [
            {
                'id': 'policy1',
                'displayName': 'Admin MFA Policy',
                'state': 'enabled',
                'conditions': {
                    'users': {
                        'includeRoles': ['Global Administrator']
                    }
                },
                'grantControls': {
                    'builtInControls': ['mfa']
                }
            },
            {
                'id': 'policy2',
                'displayName': 'Admin No MFA Policy',
                'state': 'enabled',
                'conditions': {
                    'users': {
                        'includeRoles': ['Global Administrator']
                    }
                },
                'grantControls': {
                    'builtInControls': ['block']
                }
            },
            {
                'id': 'policy3',
                'displayName': 'User Policy',
                'state': 'enabled',
                'conditions': {
                    'users': {
                        'includeRoles': ['User']
                    }
                },
                'grantControls': {
                    'builtInControls': ['mfa']
                }
            }
        ]

        policy = self.load_policy({
            'name': 'test-admin-mfa',
            'resource': 'azure.entraid-conditional-access-policy',
            'filters': [
                {'type': 'admin-mfa-required', 'value': True}
            ]
        })

        resource_mgr = policy.resource_manager
        filtered = resource_mgr.filter_resources(policies)

        # Only policy1 requires MFA for admins
        self.assertEqual(len(filtered), 1)
        self.assertEqual(filtered[0]['id'], 'policy1')


class EntraIDSecurityDefaultsTest(BaseTest):
    """Test EntraID Security Defaults resource functionality"""

    def test_security_defaults_schema_validate(self):
        """Test security defaults schema validation"""
        with self.sign_out_patch():
            p = self.load_policy({
                'name': 'test-security-defaults',
                'resource': 'azure.entraid-security-defaults',
                'filters': [
                    {'type': 'value', 'key': 'isEnabled', 'value': True}
                ]
            }, validate=True)
            self.assertTrue(p)

    def test_security_defaults_resource_type(self):
        """Test security defaults resource type configuration"""
        resource_type = EntraIDSecurityDefaults.resource_type
        self.assertEqual(resource_type.service, 'graph')
        self.assertEqual(resource_type.id, 'id')
        self.assertTrue(resource_type.global_resource)
        self.assertIn('Policy.Read.All', resource_type.permissions)


class EntraIDNamedLocationTest(BaseTest):
    """Test EntraID Named Location resource functionality"""

    def test_entraid_named_location_schema_validate(self):
        """Test that the EntraID named location resource schema validates correctly"""
        with self.sign_out_patch():
            p = self.load_policy({
                'name': 'test-entraid-named-location',
                'resource': 'azure.entraid-named-location',
                'filters': [
                    {'type': 'value', 'key': 'displayName', 'value': 'Test Location'}
                ]
            }, validate=True)
            self.assertTrue(p)

    def test_entraid_named_location_resource_type(self):
        """Test EntraID named location resource type configuration"""
        resource_type = EntraIDNamedLocation.resource_type
        self.assertEqual(resource_type.service, 'graph')
        self.assertEqual(resource_type.id, 'id')
        self.assertEqual(resource_type.name, 'displayName')
        self.assertEqual(resource_type.date, 'createdDateTime')
        self.assertTrue(resource_type.global_resource)
        self.assertIn('Policy.Read.All', resource_type.permissions)

    @patch('c7n_azure.resources.entraid_named_locations.EntraIDNamedLocation.make_graph_request')
    def test_entraid_named_location_get_resources(self, mock_graph_request):
        """Test named location resource enumeration"""
        # Mock Graph API response
        mock_graph_request.return_value = {
            'value': [
                {
                    'id': 'ip-location-1',
                    'displayName': 'Corporate IP Ranges',
                    'createdDateTime': '2023-01-01T00:00:00Z',
                    'modifiedDateTime': '2023-01-01T00:00:00Z',
                    '@odata.type': '#microsoft.graph.ipNamedLocation',
                    'isTrusted': True,
                    'ipRanges': [
                        {
                            '@odata.type': '#microsoft.graph.iPv4CidrRange',
                            'cidrAddress': '192.168.1.0/24'
                        },
                        {
                            '@odata.type': '#microsoft.graph.iPv4CidrRange',
                            'cidrAddress': '10.0.0.0/16'
                        }
                    ]
                },
                {
                    'id': 'country-location-1',
                    'displayName': 'US Locations',
                    'createdDateTime': '2023-01-02T00:00:00Z',
                    'modifiedDateTime': '2023-01-02T00:00:00Z',
                    '@odata.type': '#microsoft.graph.countryNamedLocation',
                    'countriesAndRegions': ['US', 'CA'],
                    'includeUnknownCountriesAndRegions': False
                }
            ]
        }

        policy_data = {
            'name': 'test-get-resources',
            'resource': 'azure.entraid-named-location'
        }
        policy = self.load_policy(policy_data)
        resource_mgr = policy.resource_manager

        resources = resource_mgr.get_graph_resources()

        # Verify API was called correctly
        mock_graph_request.assert_called_with('identity/conditionalAccess/namedLocations')

        # Verify resources returned
        self.assertEqual(len(resources), 2)
        self.assertEqual(resources[0]['id'], 'ip-location-1')
        self.assertEqual(resources[1]['id'], 'country-location-1')

    @patch('c7n_azure.resources.entraid_named_locations.EntraIDNamedLocation.make_graph_request')
    def test_entraid_named_location_augment(self, mock_graph_request):
        """Test named location resource augmentation with computed fields"""
        # Sample named location data
        locations = [
            {
                'id': 'ip-location-1',
                'displayName': 'Corporate IP Ranges',
                '@odata.type': '#microsoft.graph.ipNamedLocation',
                'ipRanges': [
                    {
                        '@odata.type': '#microsoft.graph.iPv4CidrRange',
                        'cidrAddress': '192.168.1.0/24'
                    },
                    {
                        '@odata.type': '#microsoft.graph.iPv4CidrRange',
                        'cidrAddress': '10.0.0.0/16'
                    },
                    {
                        '@odata.type': '#microsoft.graph.iPv4CidrRange',
                        'cidrAddress': '172.16.0.0/12'
                    }
                ]
            },
            {
                'id': 'country-location-1',
                'displayName': 'US Locations',
                '@odata.type': '#microsoft.graph.countryNamedLocation',
                'countriesAndRegions': ['US', 'CA', 'MX']
            },
            {
                'id': 'unknown-location',
                'displayName': 'Unknown Type Location',
                '@odata.type': '#microsoft.graph.unknownLocation'
            }
        ]

        policy_data = {
            'name': 'test-augment',
            'resource': 'azure.entraid-named-location'
        }
        policy = self.load_policy(policy_data)
        resource_mgr = policy.resource_manager

        augmented = resource_mgr.augment(locations)

        # Check computed fields for IP location
        self.assertTrue(augmented[0]['c7n:IsIPLocation'])
        self.assertFalse(augmented[0]['c7n:IsCountryLocation'])
        self.assertEqual(augmented[0]['c7n:IPRangesCount'], 3)

        # Check computed fields for country location
        self.assertFalse(augmented[1]['c7n:IsIPLocation'])
        self.assertTrue(augmented[1]['c7n:IsCountryLocation'])
        self.assertEqual(augmented[1]['c7n:CountriesCount'], 3)

        # Check computed fields for unknown type
        self.assertFalse(augmented[2]['c7n:IsIPLocation'])
        self.assertFalse(augmented[2]['c7n:IsCountryLocation'])

    def test_location_type_filter_ip(self):
        """Test location-type filter for IP-based locations"""
        locations = [
            {
                'id': 'ip-location-1',
                'displayName': 'IP Location',
                '@odata.type': '#microsoft.graph.ipNamedLocation',
                'c7n:IsIPLocation': True,
                'c7n:IsCountryLocation': False
            },
            {
                'id': 'country-location-1',
                'displayName': 'Country Location',
                '@odata.type': '#microsoft.graph.countryNamedLocation',
                'c7n:IsIPLocation': False,
                'c7n:IsCountryLocation': True
            }
        ]

        policy_data = {
            'name': 'test-ip-filter',
            'resource': 'azure.entraid-named-location',
            'filters': [
                {'type': 'location-type', 'location-type': 'ipNamedLocation'}
            ]
        }
        policy = self.load_policy(policy_data)
        resource_mgr = policy.resource_manager

        filtered = resource_mgr.filter_resources(locations)

        # Should only return IP-based location
        self.assertEqual(len(filtered), 1)
        self.assertEqual(filtered[0]['id'], 'ip-location-1')

    def test_location_type_filter_country(self):
        """Test location-type filter for country-based locations"""
        locations = [
            {
                'id': 'ip-location-1',
                'displayName': 'IP Location',
                '@odata.type': '#microsoft.graph.ipNamedLocation',
                'c7n:IsIPLocation': True,
                'c7n:IsCountryLocation': False
            },
            {
                'id': 'country-location-1',
                'displayName': 'Country Location',
                '@odata.type': '#microsoft.graph.countryNamedLocation',
                'c7n:IsIPLocation': False,
                'c7n:IsCountryLocation': True
            }
        ]

        policy_data = {
            'name': 'test-country-filter',
            'resource': 'azure.entraid-named-location',
            'filters': [
                {'type': 'location-type', 'location-type': 'countryNamedLocation'}
            ]
        }
        policy = self.load_policy(policy_data)
        resource_mgr = policy.resource_manager

        filtered = resource_mgr.filter_resources(locations)

        # Should only return country-based location
        self.assertEqual(len(filtered), 1)
        self.assertEqual(filtered[0]['id'], 'country-location-1')

    def test_ip_range_count_filter_greater_than(self):
        """Test ip-range-count filter with greater-than operator"""
        locations = [
            {
                'id': 'small-ip-location',
                'displayName': 'Small IP Location',
                'c7n:IsIPLocation': True,
                'c7n:IPRangesCount': 2
            },
            {
                'id': 'large-ip-location',
                'displayName': 'Large IP Location',
                'c7n:IsIPLocation': True,
                'c7n:IPRangesCount': 10
            },
            {
                'id': 'country-location',
                'displayName': 'Country Location',
                'c7n:IsIPLocation': False,
                'c7n:IsCountryLocation': True
            }
        ]

        policy_data = {
            'name': 'test-ip-count-filter',
            'resource': 'azure.entraid-named-location',
            'filters': [
                {'type': 'ip-range-count', 'count': 5, 'op': 'greater-than'}
            ]
        }
        policy = self.load_policy(policy_data)
        resource_mgr = policy.resource_manager

        filtered = resource_mgr.filter_resources(locations)

        # Should only return location with >5 IP ranges
        self.assertEqual(len(filtered), 1)
        self.assertEqual(filtered[0]['id'], 'large-ip-location')

    def test_ip_range_count_filter_equal(self):
        """Test ip-range-count filter with equal operator"""
        locations = [
            {
                'id': 'exact-ip-location',
                'displayName': 'Exact IP Location',
                'c7n:IsIPLocation': True,
                'c7n:IPRangesCount': 5
            },
            {
                'id': 'different-ip-location',
                'displayName': 'Different IP Location',
                'c7n:IsIPLocation': True,
                'c7n:IPRangesCount': 3
            }
        ]

        policy_data = {
            'name': 'test-ip-count-equal',
            'resource': 'azure.entraid-named-location',
            'filters': [
                {'type': 'ip-range-count', 'count': 5, 'op': 'equal'}
            ]
        }
        policy = self.load_policy(policy_data)
        resource_mgr = policy.resource_manager

        filtered = resource_mgr.filter_resources(locations)

        # Should only return location with exactly 5 IP ranges
        self.assertEqual(len(filtered), 1)
        self.assertEqual(filtered[0]['id'], 'exact-ip-location')

    def test_countries_count_filter_greater_than(self):
        """Test countries-count filter with greater-than operator"""
        locations = [
            {
                'id': 'small-country-location',
                'displayName': 'Small Country Location',
                'c7n:IsCountryLocation': True,
                'c7n:CountriesCount': 2
            },
            {
                'id': 'large-country-location',
                'displayName': 'Large Country Location',
                'c7n:IsCountryLocation': True,
                'c7n:CountriesCount': 10
            },
            {
                'id': 'ip-location',
                'displayName': 'IP Location',
                'c7n:IsIPLocation': True,
                'c7n:IsCountryLocation': False
            }
        ]

        policy_data = {
            'name': 'test-countries-count-filter',
            'resource': 'azure.entraid-named-location',
            'filters': [
                {'type': 'countries-count', 'count': 5, 'op': 'greater-than'}
            ]
        }
        policy = self.load_policy(policy_data)
        resource_mgr = policy.resource_manager

        filtered = resource_mgr.filter_resources(locations)

        # Should only return location with >5 countries
        self.assertEqual(len(filtered), 1)
        self.assertEqual(filtered[0]['id'], 'large-country-location')

    def test_countries_count_filter_less_than(self):
        """Test countries-count filter with less-than operator"""
        locations = [
            {
                'id': 'single-country-location',
                'displayName': 'Single Country Location',
                'c7n:IsCountryLocation': True,
                'c7n:CountriesCount': 1
            },
            {
                'id': 'multi-country-location',
                'displayName': 'Multi Country Location',
                'c7n:IsCountryLocation': True,
                'c7n:CountriesCount': 5
            }
        ]

        policy_data = {
            'name': 'test-countries-count-less-than',
            'resource': 'azure.entraid-named-location',
            'filters': [
                {'type': 'countries-count', 'count': 3, 'op': 'less-than'}
            ]
        }
        policy = self.load_policy(policy_data)
        resource_mgr = policy.resource_manager

        filtered = resource_mgr.filter_resources(locations)

        # Should only return location with <3 countries
        self.assertEqual(len(filtered), 1)
        self.assertEqual(filtered[0]['id'], 'single-country-location')

    @patch('c7n_azure.resources.entraid_named_locations.EntraIDNamedLocation.make_graph_request')
    def test_get_resources_error_handling(self, mock_graph_request):
        """Test error handling in get_graph_resources"""
        # Mock API error
        mock_graph_request.side_effect = Exception(
            "Insufficient privileges to complete the operation"
        )

        policy_data = {
            'name': 'test-error-handling',
            'resource': 'azure.entraid-named-location'
        }
        policy = self.load_policy(policy_data)
        resource_mgr = policy.resource_manager

        resources = resource_mgr.get_graph_resources()

        # Should return empty list on error
        self.assertEqual(resources, [])

    @patch('c7n_azure.resources.entraid_named_locations.EntraIDNamedLocation.make_graph_request')
    def test_get_resources_empty_response(self, mock_graph_request):
        """Test handling of empty API response"""
        # Mock empty API response
        mock_graph_request.return_value = {'value': []}

        policy_data = {
            'name': 'test-empty-response',
            'resource': 'azure.entraid-named-location'
        }
        policy = self.load_policy(policy_data)
        resource_mgr = policy.resource_manager

        resources = resource_mgr.get_graph_resources()

        # Should return empty list
        self.assertEqual(len(resources), 0)

    def test_filter_validation(self):
        """Test that filters validate schema correctly"""
        # Test location-type filter with valid values
        policy_data = {
            'name': 'test-location-type-validation',
            'resource': 'azure.entraid-named-location',
            'filters': [
                {'type': 'location-type', 'location-type': 'ipNamedLocation'}
            ]
        }
        policy = self.load_policy(policy_data, validate=True)
        self.assertIsNotNone(policy)

        # Test ip-range-count filter validation
        policy_data = {
            'name': 'test-ip-range-count-validation',
            'resource': 'azure.entraid-named-location',
            'filters': [
                {'type': 'ip-range-count', 'count': 5, 'op': 'greater-than'}
            ]
        }
        policy = self.load_policy(policy_data, validate=True)
        self.assertIsNotNone(policy)

        # Test countries-count filter validation
        policy_data = {
            'name': 'test-countries-count-validation',
            'resource': 'azure.entraid-named-location',
            'filters': [
                {'type': 'countries-count', 'count': 3, 'op': 'less-than'}
            ]
        }
        policy = self.load_policy(policy_data, validate=True)
        self.assertIsNotNone(policy)

    @patch('c7n_azure.resources.entraid_named_locations.EntraIDNamedLocation.make_graph_request')
    def test_combined_filters_integration(self, mock_graph_request):
        """Test integration of multiple filters working together"""
        # Mock comprehensive response with mixed location types
        mock_graph_request.return_value = {
            'value': [
                {
                    'id': 'small-ip-location',
                    'displayName': 'Small Corporate IP',
                    '@odata.type': '#microsoft.graph.ipNamedLocation',
                    'ipRanges': [
                        {
                            '@odata.type': '#microsoft.graph.iPv4CidrRange',
                            'cidrAddress': '192.168.1.0/24'
                        }
                    ]
                },
                {
                    'id': 'large-ip-location',
                    'displayName': 'Large Corporate IP',
                    '@odata.type': '#microsoft.graph.ipNamedLocation',
                    'ipRanges': [
                        {
                            '@odata.type': '#microsoft.graph.iPv4CidrRange',
                            'cidrAddress': '10.0.0.0/8'
                        },
                        {
                            '@odata.type': '#microsoft.graph.iPv4CidrRange',
                            'cidrAddress': '172.16.0.0/12'
                        },
                        {
                            '@odata.type': '#microsoft.graph.iPv4CidrRange',
                            'cidrAddress': '192.168.0.0/16'
                        },
                        {
                            '@odata.type': '#microsoft.graph.iPv4CidrRange',
                            'cidrAddress': '203.0.113.0/24'
                        },
                        {
                            '@odata.type': '#microsoft.graph.iPv4CidrRange',
                            'cidrAddress': '198.51.100.0/24'
                        },
                        {
                            '@odata.type': '#microsoft.graph.iPv4CidrRange',
                            'cidrAddress': '198.18.0.0/15'
                        }
                    ]
                },
                {
                    'id': 'small-country-location',
                    'displayName': 'North America',
                    '@odata.type': '#microsoft.graph.countryNamedLocation',
                    'countriesAndRegions': ['US', 'CA']
                },
                {
                    'id': 'large-country-location',
                    'displayName': 'Global Offices',
                    '@odata.type': '#microsoft.graph.countryNamedLocation',
                    'countriesAndRegions': ['US', 'CA', 'GB', 'DE', 'FR', 'JP', 'AU', 'IN']
                }
            ]
        }

        # Test policy that finds IP locations with more than 5 ranges
        policy_data = {
            'name': 'test-combined-filters',
            'resource': 'azure.entraid-named-location',
            'filters': [
                {'type': 'location-type', 'location-type': 'ipNamedLocation'},
                {'type': 'ip-range-count', 'count': 5, 'op': 'greater-than'}
            ]
        }
        policy = self.load_policy(policy_data)
        resources = policy.run()

        # Should only return the large IP location
        self.assertEqual(len(resources), 1)
        self.assertEqual(resources[0]['id'], 'large-ip-location')

        # Verify augmentation fields are present
        self.assertTrue(resources[0]['c7n:IsIPLocation'])
        self.assertEqual(resources[0]['c7n:IPRangesCount'], 6)

    @patch('c7n_azure.resources.entraid_named_locations.EntraIDNamedLocation.make_graph_request')
    def test_policy_execution_workflow(self, mock_graph_request):
        """Test complete policy execution workflow from definition to results"""
        # Mock API response
        mock_graph_request.return_value = {
            'value': [
                {
                    'id': 'trusted-office-ips',
                    'displayName': 'Trusted Office IPs',
                    'createdDateTime': '2023-01-01T00:00:00Z',
                    'modifiedDateTime': '2023-06-01T00:00:00Z',
                    '@odata.type': '#microsoft.graph.ipNamedLocation',
                    'isTrusted': True,
                    'ipRanges': [
                        {
                            '@odata.type': '#microsoft.graph.iPv4CidrRange',
                            'cidrAddress': '203.0.113.0/24'
                        },
                        {
                            '@odata.type': '#microsoft.graph.iPv4CidrRange',
                            'cidrAddress': '198.51.100.0/24'
                        }
                    ]
                },
                {
                    'id': 'allowed-countries',
                    'displayName': 'Allowed Countries',
                    'createdDateTime': '2023-02-01T00:00:00Z',
                    'modifiedDateTime': '2023-07-01T00:00:00Z',
                    '@odata.type': '#microsoft.graph.countryNamedLocation',
                    'countriesAndRegions': ['US', 'CA', 'GB'],
                    'includeUnknownCountriesAndRegions': False
                }
            ]
        }

        # Define comprehensive policy
        policy_data = {
            'name': 'audit-named-locations',
            'resource': 'azure.entraid-named-location',
            'filters': [
                {
                    'type': 'value',
                    'key': 'displayName',
                    'op': 'regex',
                    'value': '.*Office.*|.*Countries.*'
                }
            ]
        }

        # Execute policy
        policy = self.load_policy(policy_data)
        resources = policy.run()

        # Validate results
        self.assertEqual(len(resources), 2)

        # Verify resource properties
        resource_ids = [r['id'] for r in resources]
        self.assertIn('trusted-office-ips', resource_ids)
        self.assertIn('allowed-countries', resource_ids)

        # Verify computed fields are present
        for resource in resources:
            self.assertIn('c7n:IsIPLocation', resource)
            self.assertIn('c7n:IsCountryLocation', resource)

        # Verify specific augmentation
        ip_resource = next(r for r in resources if r['id'] == 'trusted-office-ips')
        country_resource = next(r for r in resources if r['id'] == 'allowed-countries')

        self.assertTrue(ip_resource['c7n:IsIPLocation'])
        self.assertFalse(ip_resource['c7n:IsCountryLocation'])
        self.assertEqual(ip_resource['c7n:IPRangesCount'], 2)

        self.assertFalse(country_resource['c7n:IsIPLocation'])
        self.assertTrue(country_resource['c7n:IsCountryLocation'])
        self.assertEqual(country_resource['c7n:CountriesCount'], 3)

    def test_resource_manager_properties(self):
        """Test resource manager configuration and properties"""
        policy_data = {
            'name': 'test-resource-manager',
            'resource': 'azure.entraid-named-location'
        }
        policy = self.load_policy(policy_data)
        resource_mgr = policy.resource_manager

        # Validate resource manager type
        self.assertEqual(resource_mgr.type, 'entraid-named-location')

        # Validate resource type properties
        self.assertEqual(resource_mgr.resource_type.service, 'graph')
        self.assertEqual(
            resource_mgr.resource_type.enum_spec[0],
            'identity/conditionalAccess/namedLocations'
        )
        self.assertEqual(resource_mgr.resource_type.enum_spec[1], 'list')
        self.assertEqual(
            resource_mgr.resource_type.detail_spec[0],
            'identity/conditionalAccess/namedLocations'
        )
        self.assertEqual(resource_mgr.resource_type.detail_spec[1], 'get')
        self.assertEqual(resource_mgr.resource_type.id, 'id')
        self.assertEqual(resource_mgr.resource_type.name, 'displayName')
        self.assertEqual(resource_mgr.resource_type.date, 'createdDateTime')

        # Validate permissions
        self.assertIn('Policy.Read.All', resource_mgr.resource_type.permissions)

    @patch('c7n_azure.resources.entraid_named_locations.EntraIDNamedLocation.make_graph_request')
    def test_pagination_handling(self, mock_graph_request):
        """Test handling of paginated responses (future enhancement validation)"""
        # Mock response with @odata.nextLink (simulating pagination)
        mock_graph_request.return_value = {
            'value': [
                {
                    'id': 'location-1',
                    'displayName': 'Location 1',
                    '@odata.type': '#microsoft.graph.ipNamedLocation',
                    'ipRanges': [
                        {
                            '@odata.type': '#microsoft.graph.iPv4CidrRange',
                            'cidrAddress': '10.0.0.0/16'
                        }
                    ]
                }
            ],
            '@odata.nextLink': 'https://graph.microsoft.com/v1.0/identity/conditionalAccess/namedLocations?$skip=100'
        }

        policy_data = {
            'name': 'test-pagination',
            'resource': 'azure.entraid-named-location'
        }
        policy = self.load_policy(policy_data)

        # This tests the current implementation - pagination would
        # need to be added to the resource later
        resources = policy.run()

        # Current implementation returns first page only
        self.assertEqual(len(resources), 1)
        self.assertEqual(resources[0]['id'], 'location-1')


<<<<<<< HEAD
class EntraIDAuthenticationMethodsPolicyTest(BaseTest):
    """Test EntraID Authentication Methods Policy resource functionality"""

    def test_authentication_methods_policy_schema_validate(self):
        """Test authentication methods policy schema validation"""
        with self.sign_out_patch():
            p = self.load_policy({
                'name': 'test-authentication-methods-policy',
                'resource': 'azure.entraid-authentication-methods-policy',
                'filters': [
                    {'type': 'value', 'key': 'policyMigrationState', 'value': 'migrationComplete'}
=======
class EntraIDAuthorizationPolicyTest(BaseTest):
    """Test EntraID Authorization Policy resource functionality"""

    def test_authorization_policy_schema_validate(self):
        """Test authorization policy schema validation"""
        with self.sign_out_patch():
            p = self.load_policy({
                'name': 'test-authorization-policy',
                'resource': 'azure.entraid-authorization-policy',
                'filters': [
                    {'type': 'value',
                     'key': 'defaultUserRolePermissions.allowedToCreateApps',
                     'value': False}
>>>>>>> 3fc43f78
                ]
            }, validate=True)
            self.assertTrue(p)

<<<<<<< HEAD
    def test_authentication_methods_policy_resource_type(self):
        """Test authentication methods policy resource type configuration"""
        resource_type = EntraIDAuthenticationMethodsPolicy.resource_type
        self.assertEqual(resource_type.service, 'graph')
        self.assertEqual(resource_type.id, 'id')
        self.assertTrue(resource_type.global_resource)
        self.assertIn('Policy.Read.AuthenticationMethod', resource_type.permissions)

    def test_sspr_methods_required_filter_schema_validate(self):
        """Test SSPR methods required filter schema validation"""
        with self.sign_out_patch():
            p = self.load_policy({
                'name': 'test-sspr-methods-required',
                'resource': 'azure.entraid-authentication-methods-policy',
                'filters': [
                    {'type': 'sspr-methods-required', 'min_methods': 2, 'op': 'gte'}
                ]
            }, validate=True)
            self.assertTrue(p)

    def test_sspr_methods_required_filter_cis_compliance(self):
        """Test SSPR methods required filter for CIS 6.5 compliance"""
        policies = [
            {
                'id': 'policy1',
                'displayName': 'Strong SSPR Policy',
                'policyMigrationState': 'migrationComplete',
                'authenticationMethodConfigurations': [
                    {
                        '@odata.type': '#microsoft.graph.passwordAuthenticationMethod',
                        'numberOfMethodsRequired': 2
                    }
                ]
            },
            {
                'id': 'policy2',
                'displayName': 'Weak SSPR Policy',
                'policyMigrationState': 'migrationComplete',
                'authenticationMethodConfigurations': [
                    {
                        '@odata.type': '#microsoft.graph.passwordAuthenticationMethod',
                        'numberOfMethodsRequired': 1
                    }
                ]
            }
        ]

        # Test CIS 6.5 compliance - requires 2 methods
        policy = self.load_policy({
            'name': 'test-cis-sspr-compliance',
            'resource': 'azure.entraid-authentication-methods-policy',
            'filters': [
                {'type': 'sspr-methods-required', 'min_methods': 2, 'op': 'gte'}
            ]
        })

        resource_mgr = policy.resource_manager
        filtered = resource_mgr.filter_resources(policies)

        # Only policy1 should match CIS requirement (requires >= 2 methods)
        self.assertEqual(len(filtered), 1)
        self.assertEqual(filtered[0]['id'], 'policy1')
        self.assertEqual(filtered[0]['sspr_methods_required'], 2)

    def test_sspr_methods_required_filter_non_compliant(self):
        """Test SSPR methods required filter to find non-compliant policies"""
        policies = [
            {
                'id': 'policy1',
                'displayName': 'Strong SSPR Policy',
                'policyMigrationState': 'migrationComplete',
                'authenticationMethodConfigurations': [
                    {
                        '@odata.type': '#microsoft.graph.passwordAuthenticationMethod',
                        'numberOfMethodsRequired': 2
                    }
                ]
            },
            {
                'id': 'policy2',
                'displayName': 'Weak SSPR Policy',
                'policyMigrationState': 'migrationComplete',
                'authenticationMethodConfigurations': [
                    {
                        '@odata.type': '#microsoft.graph.passwordAuthenticationMethod',
                        'numberOfMethodsRequired': 1
                    }
                ]
            }
        ]

        # Test to find non-compliant policies (< 2 methods required)
        policy = self.load_policy({
            'name': 'test-sspr-non-compliant',
            'resource': 'azure.entraid-authentication-methods-policy',
            'filters': [
                {'type': 'sspr-methods-required', 'min_methods': 2, 'op': 'lt'}
            ]
        })

        resource_mgr = policy.resource_manager
        filtered = resource_mgr.filter_resources(policies)

        # Only policy2 should match (requires < 2 methods)
        self.assertEqual(len(filtered), 1)
        self.assertEqual(filtered[0]['id'], 'policy2')
        self.assertEqual(filtered[0]['sspr_methods_required'], 1)

    def test_sspr_methods_required_filter_alternative_config_locations(self):
        """Test SSPR methods required filter with different configuration locations"""
        policies = [
            {
                'id': 'policy1',
                'displayName': 'Policy with passwordResetPolicy',
                'policyMigrationState': 'migrationComplete',
                'passwordResetPolicy': {
                    'methodsRequired': 2
                }
            },
            {
                'id': 'policy2',
                'displayName': 'Policy with legacySspr',
                'policyMigrationState': 'migrationInProgress',
                'legacySspr': {
                    'requiredMethods': 1
                }
            }
        ]

        policy = self.load_policy({
            'name': 'test-sspr-alternative-config',
            'resource': 'azure.entraid-authentication-methods-policy',
            'filters': [
                {'type': 'sspr-methods-required', 'min_methods': 2, 'op': 'eq'}
            ]
        })

        resource_mgr = policy.resource_manager
        filtered = resource_mgr.filter_resources(policies)

        # Only policy1 should match (requires exactly 2 methods)
        self.assertEqual(len(filtered), 1)
        self.assertEqual(filtered[0]['id'], 'policy1')
        self.assertEqual(filtered[0]['sspr_methods_required'], 2)

    def test_sspr_methods_required_filter_no_config_found(self):
        """Test SSPR methods required filter when no SSPR config is found"""
        policies = [
            {
                'id': 'policy1',
                'displayName': 'Policy without SSPR config',
                'policyMigrationState': 'premigration'
            }
        ]

        policy = self.load_policy({
            'name': 'test-sspr-no-config',
            'resource': 'azure.entraid-authentication-methods-policy',
            'filters': [
                {'type': 'sspr-methods-required', 'min_methods': 2, 'op': 'gte'}
            ]
        })

        resource_mgr = policy.resource_manager
        filtered = resource_mgr.filter_resources(policies)

        # No policies should match (no SSPR config found)
        self.assertEqual(len(filtered), 0)
=======
    def test_authorization_policy_resource_type(self):
        """Test authorization policy resource type configuration"""
        resource_type = EntraIDAuthorizationPolicy.resource_type
        self.assertEqual(resource_type.service, 'graph')
        self.assertEqual(resource_type.id, 'id')
        self.assertTrue(resource_type.global_resource)
        self.assertIn('Policy.Read.All', resource_type.permissions)

    @patch('c7n_azure.resources.entraid_authorization_policy.EntraIDAuthorizationPolicy.make_graph_request')
    def test_authorization_policy_get_resources(self, mock_graph_request):
        """Test authorization policy resource retrieval"""
        # Mock the Graph API response
        mock_graph_request.return_value = {
            'id': 'authorizationPolicy',
            'displayName': 'Authorization Policy',
            'description': 'Used to manage authorization related settings across the company.',
            'defaultUserRolePermissions': {
                'allowedToCreateApps': True,
                'allowedToCreateSecurityGroups': True,
                'allowedToReadOtherUsers': True,
                'allowedToCreateTenants': False
            }
        }

        policy = self.load_policy({
            'name': 'test-auth-policy-retrieval',
            'resource': 'azure.entraid-authorization-policy'
        })

        resource_mgr = policy.resource_manager
        resources = resource_mgr.get_graph_resources()

        # Should return authorization policy wrapped in a list
        self.assertEqual(len(resources), 1)
        self.assertEqual(resources[0]['id'], 'authorizationPolicy')
        self.assertIn('defaultUserRolePermissions', resources[0])

    def test_cis_compliance_scenario(self):
        """Test CIS-B-MAF-4.0.0-6.14 compliance scenario"""
        # Test the specific CIS control: 'Users can register applications' is set to 'No'

        # Compliant scenario - users cannot create apps
        compliant_policy = {
            'id': 'authorizationPolicy',
            'displayName': 'Authorization Policy',
            'description': 'Used to manage authorization related settings across the company.',
            'defaultUserRolePermissions': {
                'allowedToCreateApps': False,  # CIS compliant
                'allowedToCreateSecurityGroups': False,
                'allowedToReadOtherUsers': True,
                'allowedToCreateTenants': False
            }
        }

        # Non-compliant scenario - users can create apps
        non_compliant_policy = {
            'id': 'authorizationPolicy',
            'displayName': 'Authorization Policy',
            'description': 'Used to manage authorization related settings across the company.',
            'defaultUserRolePermissions': {
                'allowedToCreateApps': True,  # CIS non-compliant
                'allowedToCreateSecurityGroups': True,
                'allowedToReadOtherUsers': True,
                'allowedToCreateTenants': True
            }
        }

        # Policy to check for CIS compliance
        cis_policy = self.load_policy({
            'name': 'cis-b-maf-4-0-0-6-14-users-register-applications',
            'resource': 'azure.entraid-authorization-policy',
            'filters': [
                {'type': 'value',
                 'key': 'defaultUserRolePermissions.allowedToCreateApps',
                 'value': False}
            ]
        })

        resource_mgr = cis_policy.resource_manager

        # Test compliant scenario
        compliant_filtered = resource_mgr.filter_resources([compliant_policy])
        self.assertEqual(len(compliant_filtered), 1)
        self.assertFalse(compliant_filtered[0]['defaultUserRolePermissions']['allowedToCreateApps'])

        # Test non-compliant scenario
        non_compliant_filtered = resource_mgr.filter_resources([non_compliant_policy])
        self.assertEqual(len(non_compliant_filtered), 0)  # Should not match

        # Policy to find violations (non-compliant)
        violation_policy = self.load_policy({
            'name': 'cis-violation-users-can-register-apps',
            'resource': 'azure.entraid-authorization-policy',
            'filters': [
                {'type': 'value',
                 'key': 'defaultUserRolePermissions.allowedToCreateApps',
                 'value': True}
            ]
        })

        violation_mgr = violation_policy.resource_manager
        violation_filtered = violation_mgr.filter_resources([non_compliant_policy])
        self.assertEqual(len(violation_filtered), 1)
        self.assertTrue(violation_filtered[0]['defaultUserRolePermissions']['allowedToCreateApps'])
>>>>>>> 3fc43f78


# Terraform-based integration tests
# These tests use real Azure EntraID resources provisioned via Terraform
# Following the same pattern as AWS tests


@terraform('entraid_user')
@pytest.mark.functional
def test_entraid_user_discovery_terraform(test, entraid_user):
    """Test that Cloud Custodian can discover users provisioned by Terraform"""
    # Verify terraform fixtures loaded successfully
    assert len(entraid_user.outputs) == 5, (
        f"Expected 5 total outputs (4 users + 1 group), got {len(entraid_user.outputs)}"
    )
    assert 'azuread_user' in entraid_user.resources, "azuread_user resources not found"

    # Get terraform-provisioned user data
    admin_user = entraid_user.outputs['test_admin_user']['value']
    disabled_user = entraid_user.outputs['test_disabled_user']['value']
    regular_user = entraid_user.outputs['test_regular_user']['value']
    old_password_user = entraid_user.outputs['test_old_password_user']['value']

    # Verify test data integrity

    assert admin_user['account_enabled'] is True
    assert admin_user['job_title'] == 'Administrator'
    assert admin_user['department'] == 'IT'

    assert disabled_user['account_enabled'] is False
    assert disabled_user['job_title'] == 'User'
    assert disabled_user['department'] == 'HR'

    assert regular_user['account_enabled'] is True
    assert regular_user['job_title'] == 'Developer'
    assert regular_user['department'] == 'Engineering'

    assert old_password_user['account_enabled'] is True

    assert old_password_user['job_title'] == 'Analyst'
    assert old_password_user['department'] == 'Finance'

    # Test Cloud Custodian policy creation and validation
    policy = test.load_policy({
        'name': 'terraform-enabled-users',
        'resource': 'azure.entraid-user',
        'filters': [
            {'type': 'value', 'key': 'accountEnabled', 'value': True}
        ]
    })

    # Verify policy loads correctly
    assert policy.resource_manager.type == 'entraid-user'

    # Test job title filter policy
    admin_policy = test.load_policy({
        'name': 'terraform-admin-users',
        'resource': 'azure.entraid-user',
        'filters': [
            {'type': 'value', 'key': 'jobTitle', 'value': 'Administrator'}
        ]
    })

    assert admin_policy.resource_manager.type == 'entraid-user'

    print(f"SUCCESS: Terraform fixtures loaded {len(entraid_user.outputs)} users successfully")


@terraform('entraid_user')
@pytest.mark.functional
def test_entraid_user_job_title_filter_terraform(test, entraid_user):
    """Test job title filter against Terraform-provisioned users"""
    admin_user = entraid_user.outputs['test_admin_user']['value']
    regular_user = entraid_user.outputs['test_regular_user']['value']

    # Test policy for admin job titles
    policy = test.load_policy({
        'name': 'terraform-admin-users',
        'resource': 'azure.entraid-user',
        'filters': [
            {'type': 'value', 'key': 'jobTitle', 'value': 'Administrator'}
        ]
    })

    # Verify test data has expected job titles
    assert admin_user['job_title'] == 'Administrator'
    assert regular_user['job_title'] == 'Developer'

    # Verify policy validates correctly
    assert policy is not None


@terraform('entraid_user')
@pytest.mark.functional
def test_entraid_user_department_filter_terraform(test, entraid_user):
    """Test department filter against Terraform-provisioned users"""
    admin_user = entraid_user.outputs['test_admin_user']['value']
    old_password_user = entraid_user.outputs['test_old_password_user']['value']

    # Test policy for IT department users
    policy = test.load_policy({
        'name': 'terraform-it-users',
        'resource': 'azure.entraid-user',
        'filters': [
            {'type': 'value', 'key': 'department', 'value': 'IT'}
        ]
    })

    # Verify test data has expected departments
    assert admin_user['department'] == 'IT'
    assert old_password_user['department'] == 'Finance'

    assert policy is not None


@terraform('entraid_organization')
@pytest.mark.functional
def test_entraid_organization_discovery_terraform(test, entraid_organization):
    """Test that Cloud Custodian can discover organization provisioned by Terraform"""
    org_info = entraid_organization.outputs['organization_basic_info']['value']

    # Test basic organization discovery
    policy = test.load_policy({
        'name': 'terraform-organization-discovery',
        'resource': 'azure.entraid-organization'
    })

    # Verify policy loads correctly
    assert policy.resource_manager.type == 'entraid-organization'

    # Verify test data structure
    assert 'id' in org_info
    assert 'display_name' in org_info
    assert 'tenant_id' in org_info


@terraform('entraid_organization')
@pytest.mark.functional
def test_entraid_organization_domains_terraform(test, entraid_organization):
    """Test organization domains against Terraform-provisioned data"""
    domains_info = entraid_organization.outputs['organization_domains']['value']

    # Test organization domains discovery
    policy = test.load_policy({
        'name': 'terraform-organization-domains',
        'resource': 'azure.entraid-organization'
    })

    # Verify domains data structure
    assert 'domains' in domains_info
    assert len(domains_info['domains']) > 0

    # Verify domain properties
    for domain in domains_info['domains']:
        assert 'domain_name' in domain
        assert 'is_verified' in domain
        assert 'is_default' in domain
        assert 'authentication_type' in domain

    assert policy is not None


@terraform('entraid_organization')
@pytest.mark.functional
def test_entraid_organization_compliance_terraform(test, entraid_organization):
    """Test organization compliance data against Terraform-provisioned data"""
    compliance = entraid_organization.outputs['organization_compliance']['value']

    # Test compliance monitoring
    policy = test.load_policy({
        'name': 'terraform-organization-compliance',
        'resource': 'azure.entraid-organization'
    })

    # Verify CIS compliance structure
    assert 'cis_compliance' in compliance
    cis_compliance = compliance['cis_compliance']
    assert 'version' in cis_compliance
    assert 'controls' in cis_compliance

    # Verify NIST compliance structure
    assert 'nist_compliance' in compliance
    nist_compliance = compliance['nist_compliance']
    assert 'framework' in nist_compliance
    assert 'controls' in nist_compliance

    assert policy is not None


@terraform('entraid_security_defaults')
@pytest.mark.functional
def test_entraid_security_defaults_discovery_terraform(test, entraid_security_defaults):
    """Test that Cloud Custodian can discover security defaults provisioned by Terraform"""
    enabled_defaults = entraid_security_defaults.outputs['security_defaults_enabled']['value']
    disabled_defaults = entraid_security_defaults.outputs['security_defaults_disabled']['value']

    # Test basic security defaults discovery
    policy = test.load_policy({
        'name': 'terraform-security-defaults-discovery',
        'resource': 'azure.entraid-security-defaults'
    })

    # Verify policy loads correctly
    assert policy.resource_manager.type == 'entraid-security-defaults'

    # Verify test data integrity
    assert enabled_defaults['is_enabled'] is True
    assert disabled_defaults['is_enabled'] is False

    assert enabled_defaults['display_name'] == 'Security Defaults'


@terraform('entraid_security_defaults')
@pytest.mark.functional
def test_entraid_security_defaults_features_terraform(test, entraid_security_defaults):
    """Test security defaults features against Terraform-provisioned data"""
    features = entraid_security_defaults.outputs['security_defaults_features']['value']

    # Test security defaults feature analysis
    policy = test.load_policy({
        'name': 'terraform-security-defaults-features',
        'resource': 'azure.entraid-security-defaults',
        'filters': [
            {'type': 'value', 'key': 'isEnabled', 'value': True}
        ]
    })

    # Verify features structure
    assert 'enabled_features' in features
    enabled_features = features['enabled_features']

    # Verify key security features
    expected_features = [
        'require_mfa_for_admins',
        'require_mfa_for_users',
        'block_legacy_authentication',
        'protect_privileged_activities'
    ]

    for feature in expected_features:
        assert feature in enabled_features
        assert 'enabled' in enabled_features[feature]
        assert 'description' in enabled_features[feature]

    # Verify admin MFA feature details
    mfa_admin_feature = enabled_features['require_mfa_for_admins']
    assert 'affected_roles' in mfa_admin_feature
    assert 'Global Administrator' in mfa_admin_feature['affected_roles']

    assert policy is not None


@terraform('entraid_security_defaults')
@pytest.mark.functional
def test_entraid_security_defaults_compliance_terraform(test, entraid_security_defaults):
    """Test security defaults compliance against Terraform-provisioned data"""
    compliance = entraid_security_defaults.outputs['security_defaults_compliance']['value']

    # Test compliance analysis
    policy = test.load_policy({
        'name': 'terraform-security-defaults-compliance',
        'resource': 'azure.entraid-security-defaults'
    })

    # Verify compliance structure
    required_sections = [
        'cis_compliant_controls',
        'security_improvements',
        'limitations',
        'recommendations'
    ]
    for section in required_sections:
        assert section in compliance

    # Verify CIS compliance controls
    cis_controls = compliance['cis_compliant_controls']
    assert len(cis_controls) > 0

    for control in cis_controls:
        assert 'control' in control
        assert 'title' in control
        assert 'status' in control

    # Verify security improvements
    improvements = compliance['security_improvements']
    assert len(improvements) > 0

    for improvement in improvements:
        assert 'area' in improvement
        assert 'improvement' in improvement
        assert 'risk_reduction' in improvement

    assert policy is not None


@terraform('entraid_security_defaults')
@pytest.mark.functional
def test_entraid_security_defaults_scenarios_terraform(test, entraid_security_defaults):
    """Test tenant scenarios against Terraform-provisioned data"""
    scenarios = entraid_security_defaults.outputs['test_scenarios']['value']

    # Test scenario-based analysis
    policy = test.load_policy({
        'name': 'terraform-tenant-scenarios',
        'resource': 'azure.entraid-security-defaults'
    })

    # Verify all expected scenarios
    expected_scenarios = ['new_tenant_secure', 'disabled_no_ca', 'disabled_with_ca']
    for scenario_name in expected_scenarios:
        assert scenario_name in scenarios

        scenario = scenarios[scenario_name]
        required_fields = [
            'security_defaults_enabled',
            'conditional_access_policies',
            'mfa_enforced_users',
            'legacy_auth_blocked',
            'compliance_score',
            'risk_level'
        ]

        for field in required_fields:
            assert field in scenario

    # Verify scenario logic
    secure_scenario = scenarios['new_tenant_secure']
    risky_scenario = scenarios['disabled_no_ca']
    optimal_scenario = scenarios['disabled_with_ca']

    assert secure_scenario['security_defaults_enabled'] is True
    assert risky_scenario['security_defaults_enabled'] is False
    assert optimal_scenario['security_defaults_enabled'] is False

    assert optimal_scenario['compliance_score'] > secure_scenario['compliance_score']
    assert secure_scenario['compliance_score'] > risky_scenario['compliance_score']

    assert policy is not None


# EntraID Named Location Terraform Tests
@terraform('entraid_named_location')
@pytest.mark.functional
def test_entraid_named_location_discovery_terraform(test, entraid_named_location):
    """Test that Cloud Custodian can discover named locations provisioned by Terraform"""
    # Verify terraform fixtures loaded successfully
    expected_outputs = [
        'test_corporate_ips', 'test_external_ips', 'test_single_ip',
        'test_trusted_countries', 'test_country_with_unknown',
        'test_blocked_countries', 'test_mixed_ranges', 'all_named_locations'
    ]
    assert len(entraid_named_location.outputs) == len(expected_outputs), (
        f"Expected {len(expected_outputs)} outputs, got {len(entraid_named_location.outputs)}"
    )

    # Get terraform-provisioned named location data
    corporate_ips = entraid_named_location.outputs['test_corporate_ips']['value']
    external_ips = entraid_named_location.outputs['test_external_ips']['value']
    single_ip = entraid_named_location.outputs['test_single_ip']['value']
    trusted_countries = entraid_named_location.outputs['test_trusted_countries']['value']

    # Verify IP-based named locations (updated for Azure AD deletion restrictions)
    assert 'C7N Test - Corporate IP Ranges' in corporate_ips['display_name']
    # Changed to false to avoid Azure AD deletion restrictions
    assert corporate_ips['ip']['trusted'] is False
    assert len(corporate_ips['ip']['ip_ranges_or_fqdns']) == 3
    assert '192.168.1.0/24' in corporate_ips['ip']['ip_ranges_or_fqdns']

    assert 'C7N Test - External IP Ranges' in external_ips['display_name']
    assert external_ips['ip']['trusted'] is False
    assert len(external_ips['ip']['ip_ranges_or_fqdns']) == 2

    assert 'C7N Test - Single IP' in single_ip['display_name']  # Display name also changed
    # Changed to false to avoid Azure AD deletion restrictions
    assert single_ip['ip']['trusted'] is False
    assert '192.168.1.100/32' in single_ip['ip']['ip_ranges_or_fqdns']

    # Verify country-based named locations
    assert 'C7N Test - Trusted Countries' in trusted_countries['display_name']
    assert len(trusted_countries['country']['countries_and_regions']) == 4
    assert 'US' in trusted_countries['country']['countries_and_regions']
    assert trusted_countries['country']['include_unknown_countries_and_regions'] is False

    # Test Cloud Custodian policy creation and validation
    policy = test.load_policy({
        'name': 'terraform-named-locations-discovery',
        'resource': 'azure.entraid-named-location'
    })

    # Verify policy loads correctly
    assert policy.resource_manager.type == 'entraid-named-location'
    print(f"SUCCESS: Terraform fixtures loaded {len(entraid_named_location.outputs)} "
          f"named locations successfully")


@terraform('entraid_named_location')
@pytest.mark.functional
def test_entraid_named_location_type_filter_terraform(test, entraid_named_location):
    """Test location type filter against Terraform-provisioned named locations"""
    # Test IP-based location filter
    ip_policy = test.load_policy({
        'name': 'terraform-ip-named-locations',
        'resource': 'azure.entraid-named-location',
        'filters': [
            {'type': 'location-type', 'location-type': 'ipNamedLocation'}
        ]
    })

    # Test country-based location filter
    country_policy = test.load_policy({
        'name': 'terraform-country-named-locations',
        'resource': 'azure.entraid-named-location',
        'filters': [
            {'type': 'location-type', 'location-type': 'countryNamedLocation'}
        ]
    })

    # Verify policy structures
    assert ip_policy.resource_manager.type == 'entraid-named-location'
    assert country_policy.resource_manager.type == 'entraid-named-location'
    print("SUCCESS: Location type filters configured successfully")


@terraform('entraid_named_location')
@pytest.mark.functional
def test_entraid_named_location_value_filter_terraform(test, entraid_named_location):
    """Test value-based filtering against Terraform-provisioned named locations"""
    corporate_ips = entraid_named_location.outputs['test_corporate_ips']['value']
    external_ips = entraid_named_location.outputs['test_external_ips']['value']

    # Verify test data integrity for trust settings
    assert corporate_ips['ip']['trusted'] is False  # Changed from True since we made it untrusted
    assert external_ips['ip']['trusted'] is False

    # Test filtering by display name pattern (corporate locations)
    corporate_policy = test.load_policy({
        'name': 'terraform-corporate-ip-locations',
        'resource': 'azure.entraid-named-location',
        'filters': [
            {'type': 'location-type', 'location-type': 'ipNamedLocation'},
            {'type': 'value', 'key': 'displayName', 'op': 'glob', 'value': '*Corporate*'}
        ]
    })

    # Test filtering by display name pattern (external locations)
    external_policy = test.load_policy({
        'name': 'terraform-external-ip-locations',
        'resource': 'azure.entraid-named-location',
        'filters': [
            {'type': 'location-type', 'location-type': 'ipNamedLocation'},
            {'type': 'value', 'key': 'displayName', 'op': 'glob', 'value': '*External*'}
        ]
    })

    # Verify policy structures
    assert corporate_policy.resource_manager.type == 'entraid-named-location'
    assert external_policy.resource_manager.type == 'entraid-named-location'
    print("SUCCESS: Value filters configured successfully")


@terraform('entraid_named_location')
@pytest.mark.functional
def test_entraid_named_location_ip_range_filter_terraform(test, entraid_named_location):
    """Test IP range count filter against Terraform-provisioned named locations"""
    corporate_ips = entraid_named_location.outputs['test_corporate_ips']['value']
    single_ip = entraid_named_location.outputs['test_single_ip']['value']

    # Verify test data integrity for trust settings (all changed to untrusted for Azure limitations)
    assert corporate_ips['ip']['trusted'] is False  # All IP locations now untrusted
    assert single_ip['ip']['trusted'] is False  # All IP locations now untrusted

    # Verify test data contains expected IP ranges counts
    assert len(corporate_ips['ip']['ip_ranges_or_fqdns']) == 3
    assert len(single_ip['ip']['ip_ranges_or_fqdns']) == 1

    # Test IP range count filter - locations with more than 1 range
    multiple_ranges_policy = test.load_policy({
        'name': 'terraform-multiple-ip-ranges',
        'resource': 'azure.entraid-named-location',
        'filters': [
            {'type': 'location-type', 'location-type': 'ipNamedLocation'},
            {'type': 'ip-range-count', 'count': 1, 'op': 'greater-than'}
        ]
    })

    # Test IP range count filter - locations with exactly 1 range
    single_range_policy = test.load_policy({
        'name': 'terraform-single-ip-range',
        'resource': 'azure.entraid-named-location',
        'filters': [
            {'type': 'location-type', 'location-type': 'ipNamedLocation'},
            {'type': 'ip-range-count', 'count': 1, 'op': 'equal'}
        ]
    })

    # Verify policy structures
    assert multiple_ranges_policy.resource_manager.type == 'entraid-named-location'
    assert single_range_policy.resource_manager.type == 'entraid-named-location'
    print("SUCCESS: IP range count filters configured successfully")


@terraform('entraid_named_location')
@pytest.mark.functional
def test_entraid_named_location_countries_count_filter_terraform(test, entraid_named_location):
    """Test countries count filter against Terraform-provisioned named locations"""
    trusted_countries = entraid_named_location.outputs['test_trusted_countries']['value']
    country_with_unknown = entraid_named_location.outputs['test_country_with_unknown']['value']

    # Verify test data contains expected countries counts
    assert len(trusted_countries['country']['countries_and_regions']) == 4
    assert len(country_with_unknown['country']['countries_and_regions']) == 1

    # Test countries count filter - locations with more than 1 country
    multiple_countries_policy = test.load_policy({
        'name': 'terraform-multiple-countries',
        'resource': 'azure.entraid-named-location',
        'filters': [
            {'type': 'location-type', 'location-type': 'countryNamedLocation'},
            {'type': 'countries-count', 'count': 1, 'op': 'greater-than'}
        ]
    })

    # Test countries count filter - locations with exactly 1 country
    single_country_policy = test.load_policy({
        'name': 'terraform-single-country',
        'resource': 'azure.entraid-named-location',
        'filters': [
            {'type': 'location-type', 'location-type': 'countryNamedLocation'},
            {'type': 'countries-count', 'count': 1, 'op': 'equal'}
        ]
    })

    # Verify policy structures
    assert multiple_countries_policy.resource_manager.type == 'entraid-named-location'
    assert single_country_policy.resource_manager.type == 'entraid-named-location'
    print("SUCCESS: Countries count filters configured successfully")


@terraform('entraid_named_location')
@pytest.mark.functional
def test_entraid_named_location_display_name_filter_terraform(test, entraid_named_location):
    """Test display name pattern matching against Terraform-provisioned named locations"""
    corporate_ips = entraid_named_location.outputs['test_corporate_ips']['value']

    # Verify test data has expected display names
    assert 'C7N Test - Corporate IP Ranges' in corporate_ips['display_name']

    # Test display name pattern filter
    corporate_policy = test.load_policy({
        'name': 'terraform-corporate-locations',
        'resource': 'azure.entraid-named-location',
        'filters': [
            {'type': 'value', 'key': 'displayName', 'op': 'glob', 'value': '*Corporate*'}
        ]
    })

    # Test C7N test locations filter
    test_locations_policy = test.load_policy({
        'name': 'terraform-test-locations',
        'resource': 'azure.entraid-named-location',
        'filters': [
            {'type': 'value', 'key': 'displayName', 'op': 'glob', 'value': 'C7N Test*'}
        ]
    })

    # Verify policy structures
    assert corporate_policy.resource_manager.type == 'entraid-named-location'
    assert test_locations_policy.resource_manager.type == 'entraid-named-location'
    print("SUCCESS: Display name pattern filters configured successfully")


@terraform('entraid_named_location')
@pytest.mark.functional
def test_entraid_named_location_comprehensive_terraform(test, entraid_named_location):
    """Test comprehensive named location policies combining multiple filters"""
    # Test policy combining location type and value filters
    comprehensive_policy = test.load_policy({
        'name': 'terraform-comprehensive-location-audit',
        'resource': 'azure.entraid-named-location',
        'filters': [
            {'or': [
                {'and': [
                    {'type': 'location-type', 'location-type': 'ipNamedLocation'},
                    {'type': 'value', 'key': 'displayName', 'op': 'glob', 'value': '*External*'}
                ]},
                {'and': [
                    {'type': 'location-type', 'location-type': 'countryNamedLocation'},
                    {'type': 'value', 'key': 'displayName', 'op': 'glob', 'value': '*Blocked*'}
                ]}
            ]}
        ]
    })

    # Test policy combining count-based filters
    count_based_policy = test.load_policy({
        'name': 'terraform-count-based-locations',
        'resource': 'azure.entraid-named-location',
        'filters': [
            {'or': [
                {'and': [
                    {'type': 'location-type', 'location-type': 'ipNamedLocation'},
                    {'type': 'ip-range-count', 'count': 1, 'op': 'greater-than'}
                ]},
                {'and': [
                    {'type': 'location-type', 'location-type': 'countryNamedLocation'},
                    {'type': 'countries-count', 'count': 1, 'op': 'greater-than'}
                ]}
            ]}
        ]
    })

    # Verify policy structures
    assert comprehensive_policy.resource_manager.type == 'entraid-named-location'
    assert count_based_policy.resource_manager.type == 'entraid-named-location'
    print("SUCCESS: Comprehensive named location policies configured successfully")<|MERGE_RESOLUTION|>--- conflicted
+++ resolved
@@ -10,11 +10,8 @@
 from c7n_azure.resources.entraid_organization import EntraIDOrganization
 from c7n_azure.resources.entraid_conditional_access import EntraIDConditionalAccessPolicy
 from c7n_azure.resources.entraid_security_defaults import EntraIDSecurityDefaults
-<<<<<<< HEAD
 from c7n_azure.resources.entraid_authentication_methods import EntraIDAuthenticationMethodsPolicy
-=======
 from c7n_azure.resources.entraid_authorization_policy import EntraIDAuthorizationPolicy
->>>>>>> 3fc43f78
 from c7n_azure.resources.entraid_named_locations import EntraIDNamedLocation
 from tests_azure.azure_common import BaseTest
 
@@ -1709,19 +1706,6 @@
         self.assertEqual(resources[0]['id'], 'location-1')
 
 
-<<<<<<< HEAD
-class EntraIDAuthenticationMethodsPolicyTest(BaseTest):
-    """Test EntraID Authentication Methods Policy resource functionality"""
-
-    def test_authentication_methods_policy_schema_validate(self):
-        """Test authentication methods policy schema validation"""
-        with self.sign_out_patch():
-            p = self.load_policy({
-                'name': 'test-authentication-methods-policy',
-                'resource': 'azure.entraid-authentication-methods-policy',
-                'filters': [
-                    {'type': 'value', 'key': 'policyMigrationState', 'value': 'migrationComplete'}
-=======
 class EntraIDAuthorizationPolicyTest(BaseTest):
     """Test EntraID Authorization Policy resource functionality"""
 
@@ -1735,181 +1719,10 @@
                     {'type': 'value',
                      'key': 'defaultUserRolePermissions.allowedToCreateApps',
                      'value': False}
->>>>>>> 3fc43f78
                 ]
             }, validate=True)
             self.assertTrue(p)
 
-<<<<<<< HEAD
-    def test_authentication_methods_policy_resource_type(self):
-        """Test authentication methods policy resource type configuration"""
-        resource_type = EntraIDAuthenticationMethodsPolicy.resource_type
-        self.assertEqual(resource_type.service, 'graph')
-        self.assertEqual(resource_type.id, 'id')
-        self.assertTrue(resource_type.global_resource)
-        self.assertIn('Policy.Read.AuthenticationMethod', resource_type.permissions)
-
-    def test_sspr_methods_required_filter_schema_validate(self):
-        """Test SSPR methods required filter schema validation"""
-        with self.sign_out_patch():
-            p = self.load_policy({
-                'name': 'test-sspr-methods-required',
-                'resource': 'azure.entraid-authentication-methods-policy',
-                'filters': [
-                    {'type': 'sspr-methods-required', 'min_methods': 2, 'op': 'gte'}
-                ]
-            }, validate=True)
-            self.assertTrue(p)
-
-    def test_sspr_methods_required_filter_cis_compliance(self):
-        """Test SSPR methods required filter for CIS 6.5 compliance"""
-        policies = [
-            {
-                'id': 'policy1',
-                'displayName': 'Strong SSPR Policy',
-                'policyMigrationState': 'migrationComplete',
-                'authenticationMethodConfigurations': [
-                    {
-                        '@odata.type': '#microsoft.graph.passwordAuthenticationMethod',
-                        'numberOfMethodsRequired': 2
-                    }
-                ]
-            },
-            {
-                'id': 'policy2',
-                'displayName': 'Weak SSPR Policy',
-                'policyMigrationState': 'migrationComplete',
-                'authenticationMethodConfigurations': [
-                    {
-                        '@odata.type': '#microsoft.graph.passwordAuthenticationMethod',
-                        'numberOfMethodsRequired': 1
-                    }
-                ]
-            }
-        ]
-
-        # Test CIS 6.5 compliance - requires 2 methods
-        policy = self.load_policy({
-            'name': 'test-cis-sspr-compliance',
-            'resource': 'azure.entraid-authentication-methods-policy',
-            'filters': [
-                {'type': 'sspr-methods-required', 'min_methods': 2, 'op': 'gte'}
-            ]
-        })
-
-        resource_mgr = policy.resource_manager
-        filtered = resource_mgr.filter_resources(policies)
-
-        # Only policy1 should match CIS requirement (requires >= 2 methods)
-        self.assertEqual(len(filtered), 1)
-        self.assertEqual(filtered[0]['id'], 'policy1')
-        self.assertEqual(filtered[0]['sspr_methods_required'], 2)
-
-    def test_sspr_methods_required_filter_non_compliant(self):
-        """Test SSPR methods required filter to find non-compliant policies"""
-        policies = [
-            {
-                'id': 'policy1',
-                'displayName': 'Strong SSPR Policy',
-                'policyMigrationState': 'migrationComplete',
-                'authenticationMethodConfigurations': [
-                    {
-                        '@odata.type': '#microsoft.graph.passwordAuthenticationMethod',
-                        'numberOfMethodsRequired': 2
-                    }
-                ]
-            },
-            {
-                'id': 'policy2',
-                'displayName': 'Weak SSPR Policy',
-                'policyMigrationState': 'migrationComplete',
-                'authenticationMethodConfigurations': [
-                    {
-                        '@odata.type': '#microsoft.graph.passwordAuthenticationMethod',
-                        'numberOfMethodsRequired': 1
-                    }
-                ]
-            }
-        ]
-
-        # Test to find non-compliant policies (< 2 methods required)
-        policy = self.load_policy({
-            'name': 'test-sspr-non-compliant',
-            'resource': 'azure.entraid-authentication-methods-policy',
-            'filters': [
-                {'type': 'sspr-methods-required', 'min_methods': 2, 'op': 'lt'}
-            ]
-        })
-
-        resource_mgr = policy.resource_manager
-        filtered = resource_mgr.filter_resources(policies)
-
-        # Only policy2 should match (requires < 2 methods)
-        self.assertEqual(len(filtered), 1)
-        self.assertEqual(filtered[0]['id'], 'policy2')
-        self.assertEqual(filtered[0]['sspr_methods_required'], 1)
-
-    def test_sspr_methods_required_filter_alternative_config_locations(self):
-        """Test SSPR methods required filter with different configuration locations"""
-        policies = [
-            {
-                'id': 'policy1',
-                'displayName': 'Policy with passwordResetPolicy',
-                'policyMigrationState': 'migrationComplete',
-                'passwordResetPolicy': {
-                    'methodsRequired': 2
-                }
-            },
-            {
-                'id': 'policy2',
-                'displayName': 'Policy with legacySspr',
-                'policyMigrationState': 'migrationInProgress',
-                'legacySspr': {
-                    'requiredMethods': 1
-                }
-            }
-        ]
-
-        policy = self.load_policy({
-            'name': 'test-sspr-alternative-config',
-            'resource': 'azure.entraid-authentication-methods-policy',
-            'filters': [
-                {'type': 'sspr-methods-required', 'min_methods': 2, 'op': 'eq'}
-            ]
-        })
-
-        resource_mgr = policy.resource_manager
-        filtered = resource_mgr.filter_resources(policies)
-
-        # Only policy1 should match (requires exactly 2 methods)
-        self.assertEqual(len(filtered), 1)
-        self.assertEqual(filtered[0]['id'], 'policy1')
-        self.assertEqual(filtered[0]['sspr_methods_required'], 2)
-
-    def test_sspr_methods_required_filter_no_config_found(self):
-        """Test SSPR methods required filter when no SSPR config is found"""
-        policies = [
-            {
-                'id': 'policy1',
-                'displayName': 'Policy without SSPR config',
-                'policyMigrationState': 'premigration'
-            }
-        ]
-
-        policy = self.load_policy({
-            'name': 'test-sspr-no-config',
-            'resource': 'azure.entraid-authentication-methods-policy',
-            'filters': [
-                {'type': 'sspr-methods-required', 'min_methods': 2, 'op': 'gte'}
-            ]
-        })
-
-        resource_mgr = policy.resource_manager
-        filtered = resource_mgr.filter_resources(policies)
-
-        # No policies should match (no SSPR config found)
-        self.assertEqual(len(filtered), 0)
-=======
     def test_authorization_policy_resource_type(self):
         """Test authorization policy resource type configuration"""
         resource_type = EntraIDAuthorizationPolicy.resource_type
@@ -2014,7 +1827,191 @@
         violation_filtered = violation_mgr.filter_resources([non_compliant_policy])
         self.assertEqual(len(violation_filtered), 1)
         self.assertTrue(violation_filtered[0]['defaultUserRolePermissions']['allowedToCreateApps'])
->>>>>>> 3fc43f78
+
+
+class EntraIDAuthenticationMethodsPolicyTest(BaseTest):
+    """Test EntraID Authentication Methods Policy resource functionality"""
+
+    def test_authentication_methods_policy_schema_validate(self):
+        """Test authentication methods policy schema validation"""
+        with self.sign_out_patch():
+            p = self.load_policy({
+                'name': 'test-authentication-methods-policy',
+                'resource': 'azure.entraid-authentication-methods-policy',
+                'filters': [
+                    {'type': 'value', 'key': 'policyMigrationState', 'value': 'migrationComplete'}
+                ]
+            }, validate=True)
+            self.assertTrue(p)
+
+    def test_authentication_methods_policy_resource_type(self):
+        """Test authentication methods policy resource type configuration"""
+        resource_type = EntraIDAuthenticationMethodsPolicy.resource_type
+        self.assertEqual(resource_type.service, 'graph')
+        self.assertEqual(resource_type.id, 'id')
+        self.assertTrue(resource_type.global_resource)
+        self.assertIn('Policy.Read.AuthenticationMethod', resource_type.permissions)
+
+    def test_sspr_methods_required_filter_schema_validate(self):
+        """Test SSPR methods required filter schema validation"""
+        with self.sign_out_patch():
+            p = self.load_policy({
+                'name': 'test-sspr-methods-required',
+                'resource': 'azure.entraid-authentication-methods-policy',
+                'filters': [
+                    {'type': 'sspr-methods-required', 'min_methods': 2, 'op': 'gte'}
+                ]
+            }, validate=True)
+            self.assertTrue(p)
+
+    def test_sspr_methods_required_filter_cis_compliance(self):
+        """Test SSPR methods required filter for CIS 6.5 compliance"""
+        policies = [
+            {
+                'id': 'policy1',
+                'displayName': 'Strong SSPR Policy',
+                'policyMigrationState': 'migrationComplete',
+                'authenticationMethodConfigurations': [
+                    {
+                        '@odata.type': '#microsoft.graph.passwordAuthenticationMethod',
+                        'numberOfMethodsRequired': 2
+                    }
+                ]
+            },
+            {
+                'id': 'policy2',
+                'displayName': 'Weak SSPR Policy',
+                'policyMigrationState': 'migrationComplete',
+                'authenticationMethodConfigurations': [
+                    {
+                        '@odata.type': '#microsoft.graph.passwordAuthenticationMethod',
+                        'numberOfMethodsRequired': 1
+                    }
+                ]
+            }
+        ]
+
+        # Test CIS 6.5 compliance - requires 2 methods
+        policy = self.load_policy({
+            'name': 'test-cis-sspr-compliance',
+            'resource': 'azure.entraid-authentication-methods-policy',
+            'filters': [
+                {'type': 'sspr-methods-required', 'min_methods': 2, 'op': 'gte'}
+            ]
+        })
+
+        resource_mgr = policy.resource_manager
+        filtered = resource_mgr.filter_resources(policies)
+
+        # Only policy1 should match CIS requirement (requires >= 2 methods)
+        self.assertEqual(len(filtered), 1)
+        self.assertEqual(filtered[0]['id'], 'policy1')
+        self.assertEqual(filtered[0]['sspr_methods_required'], 2)
+
+    def test_sspr_methods_required_filter_non_compliant(self):
+        """Test SSPR methods required filter to find non-compliant policies"""
+        policies = [
+            {
+                'id': 'policy1',
+                'displayName': 'Strong SSPR Policy',
+                'policyMigrationState': 'migrationComplete',
+                'authenticationMethodConfigurations': [
+                    {
+                        '@odata.type': '#microsoft.graph.passwordAuthenticationMethod',
+                        'numberOfMethodsRequired': 2
+                    }
+                ]
+            },
+            {
+                'id': 'policy2',
+                'displayName': 'Weak SSPR Policy',
+                'policyMigrationState': 'migrationComplete',
+                'authenticationMethodConfigurations': [
+                    {
+                        '@odata.type': '#microsoft.graph.passwordAuthenticationMethod',
+                        'numberOfMethodsRequired': 1
+                    }
+                ]
+            }
+        ]
+
+        # Test to find non-compliant policies (< 2 methods required)
+        policy = self.load_policy({
+            'name': 'test-sspr-non-compliant',
+            'resource': 'azure.entraid-authentication-methods-policy',
+            'filters': [
+                {'type': 'sspr-methods-required', 'min_methods': 2, 'op': 'lt'}
+            ]
+        })
+
+        resource_mgr = policy.resource_manager
+        filtered = resource_mgr.filter_resources(policies)
+
+        # Only policy2 should match (requires < 2 methods)
+        self.assertEqual(len(filtered), 1)
+        self.assertEqual(filtered[0]['id'], 'policy2')
+        self.assertEqual(filtered[0]['sspr_methods_required'], 1)
+
+    def test_sspr_methods_required_filter_alternative_config_locations(self):
+        """Test SSPR methods required filter with different configuration locations"""
+        policies = [
+            {
+                'id': 'policy1',
+                'displayName': 'Policy with passwordResetPolicy',
+                'policyMigrationState': 'migrationComplete',
+                'passwordResetPolicy': {
+                    'methodsRequired': 2
+                }
+            },
+            {
+                'id': 'policy2',
+                'displayName': 'Policy with legacySspr',
+                'policyMigrationState': 'migrationInProgress',
+                'legacySspr': {
+                    'requiredMethods': 1
+                }
+            }
+        ]
+
+        policy = self.load_policy({
+            'name': 'test-sspr-alternative-config',
+            'resource': 'azure.entraid-authentication-methods-policy',
+            'filters': [
+                {'type': 'sspr-methods-required', 'min_methods': 2, 'op': 'eq'}
+            ]
+        })
+
+        resource_mgr = policy.resource_manager
+        filtered = resource_mgr.filter_resources(policies)
+
+        # Only policy1 should match (requires exactly 2 methods)
+        self.assertEqual(len(filtered), 1)
+        self.assertEqual(filtered[0]['id'], 'policy1')
+        self.assertEqual(filtered[0]['sspr_methods_required'], 2)
+
+    def test_sspr_methods_required_filter_no_config_found(self):
+        """Test SSPR methods required filter when no SSPR config is found"""
+        policies = [
+            {
+                'id': 'policy1',
+                'displayName': 'Policy without SSPR config',
+                'policyMigrationState': 'premigration'
+            }
+        ]
+
+        policy = self.load_policy({
+            'name': 'test-sspr-no-config',
+            'resource': 'azure.entraid-authentication-methods-policy',
+            'filters': [
+                {'type': 'sspr-methods-required', 'min_methods': 2, 'op': 'gte'}
+            ]
+        })
+
+        resource_mgr = policy.resource_manager
+        filtered = resource_mgr.filter_resources(policies)
+
+        # No policies should match (no SSPR config found)
+        self.assertEqual(len(filtered), 0)
 
 
 # Terraform-based integration tests
