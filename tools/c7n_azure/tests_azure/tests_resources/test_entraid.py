--- conflicted
+++ resolved
@@ -1073,21 +1073,7 @@
     old_password_user = entraid_user.outputs['test_old_password_user']['value']
 
     # Verify test data integrity
-<<<<<<< HEAD
-    assert admin_user['account_enabled']
-    assert admin_user['job_title'] == 'Administrator'
-    assert admin_user['department'] == 'IT'
-    
-    assert not disabled_user['account_enabled']
-    assert disabled_user['job_title'] == 'User'
-    assert disabled_user['department'] == 'HR'
-    
-    assert regular_user['account_enabled']
-    assert regular_user['job_title'] == 'Developer'
-    assert regular_user['department'] == 'Engineering'
-    
-    assert old_password_user['account_enabled']
-=======
+
     assert admin_user['account_enabled'] is True
     assert admin_user['job_title'] == 'Administrator'
     assert admin_user['department'] == 'IT'
@@ -1101,7 +1087,7 @@
     assert regular_user['department'] == 'Engineering'
 
     assert old_password_user['account_enabled'] is True
->>>>>>> 37fe1886
+
     assert old_password_user['job_title'] == 'Analyst'
     assert old_password_user['department'] == 'Finance'
 
@@ -1174,16 +1160,10 @@
     # Verify test data has expected departments
     assert admin_user['department'] == 'IT'
     assert old_password_user['department'] == 'Finance'
-<<<<<<< HEAD
-    
+
     assert policy is not None
 
-=======
-
-    assert policy is not None
-
-
->>>>>>> 37fe1886
+
 @terraform('entraid_organization')
 @pytest.mark.functional
 def test_entraid_organization_discovery_terraform(test, entraid_organization):
@@ -1254,11 +1234,7 @@
     nist_compliance = compliance['nist_compliance']
     assert 'framework' in nist_compliance
     assert 'controls' in nist_compliance
-<<<<<<< HEAD
-    
-=======
-
->>>>>>> 37fe1886
+
     assert policy is not None
 
 
@@ -1279,13 +1255,9 @@
     assert policy.resource_manager.type == 'entraid-security-defaults'
 
     # Verify test data integrity
-<<<<<<< HEAD
-    assert enabled_defaults['is_enabled']
-    assert not disabled_defaults['is_enabled']
-=======
     assert enabled_defaults['is_enabled'] is True
     assert disabled_defaults['is_enabled'] is False
->>>>>>> 37fe1886
+
     assert enabled_defaults['display_name'] == 'Security Defaults'
 
 
@@ -1406,17 +1378,7 @@
     secure_scenario = scenarios['new_tenant_secure']
     risky_scenario = scenarios['disabled_no_ca']
     optimal_scenario = scenarios['disabled_with_ca']
-<<<<<<< HEAD
-    
-    assert secure_scenario['security_defaults_enabled']
-    assert not risky_scenario['security_defaults_enabled']
-    assert not optimal_scenario['security_defaults_enabled']
-    
-    assert optimal_scenario['compliance_score'] > secure_scenario['compliance_score']
-    assert secure_scenario['compliance_score'] > risky_scenario['compliance_score']
-    
-    assert policy is not None
-=======
+
 
     assert secure_scenario['security_defaults_enabled'] is True
     assert risky_scenario['security_defaults_enabled'] is False
@@ -1426,4 +1388,3 @@
     assert secure_scenario['compliance_score'] > risky_scenario['compliance_score']
 
     assert policy is not None
->>>>>>> 37fe1886
