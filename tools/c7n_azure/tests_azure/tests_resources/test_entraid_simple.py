#!/usr/bin/env python3
# Copyright The Cloud Custodian Authors.
# SPDX-License-Identifier: Apache-2.0

import unittest
<<<<<<< HEAD
=======
import sys
>>>>>>> 37fe1886
from unittest.mock import Mock, patch

try:
    from c7n_azure.resources.entraid_user import EntraIDUser
    from c7n_azure.resources.entraid_group import EntraIDGroup
    from c7n_azure.resources.entraid_organization import EntraIDOrganization
    from c7n.config import Config
    from c7n.policy import Policy
except ImportError as e:
    print(f"Import error: {e}")
    sys.exit(1)


class EntraIDUserTest(unittest.TestCase):
    """Test EntraID User resource functionality"""

    def load_policy(self, policy_data, validate=False):
        """Helper method to load a policy"""
        config = Config.empty()
        policy = Policy(policy_data, config, session_factory=None)
        return policy

    def test_entraid_user_schema_validate(self):
        """Test that the EntraID user resource schema validates correctly"""
        policy_data = {
            'name': 'test-entraid-user',
            'resource': 'azure.entraid-user',
            'filters': [
                {'type': 'value', 'key': 'accountEnabled', 'value': True}
            ]
        }
        p = self.load_policy(policy_data, validate=True)
        self.assertIsNotNone(p)
        self.assertEqual(p.name, 'test-entraid-user')

    def test_entraid_user_resource_type(self):
        """Test EntraID user resource type configuration"""
        resource_type = EntraIDUser.resource_type
        self.assertEqual(resource_type.service, 'graph')
        self.assertEqual(resource_type.id, 'id')
        self.assertEqual(resource_type.name, 'displayName')
        self.assertTrue(resource_type.global_resource)
        self.assertIn('User.Read.All', resource_type.permissions)

    @patch('c7n_azure.resources.entraid_user.local_session')
    def test_entraid_user_augment(self, mock_session):
        """Test user resource augmentation with computed fields"""
        mock_client = Mock()
        mock_session.return_value.get_session_for_resource.return_value = mock_client

        # Sample user data
        users = [
            {
                'objectId': 'user1-id',
                'displayName': 'Test User',
                'userPrincipalName': 'test.user@example.com',
                'accountEnabled': True,
                'signInActivity': {'lastSignInDateTime': '2023-01-01T12:00:00Z'},
                'lastPasswordChangeDateTime': '2022-01-01T12:00:00Z',
                'jobTitle': 'Administrator'
            },
            {
                'objectId': 'user2-id',
                'displayName': 'Regular User',
                'userPrincipalName': 'regular@example.com',
                'accountEnabled': False,
                'signInActivity': {},
                'lastPasswordChangeDateTime': None,
                'jobTitle': 'User'
            }
        ]

        policy_data = {
            'name': 'test-augment',
            'resource': 'azure.entraid-user'
        }
        policy = self.load_policy(policy_data)

        resource_mgr = policy.resource_manager
        augmented = resource_mgr.augment(users)

        # Check augmented fields
        self.assertIn('c7n:LastSignInDays', augmented[0])
        self.assertIn('c7n:IsHighPrivileged', augmented[0])
        self.assertIn('c7n:PasswordAge', augmented[0])

        # Admin user should be flagged as high privileged
        self.assertTrue(augmented[0]['c7n:IsHighPrivileged'])
        self.assertFalse(augmented[1]['c7n:IsHighPrivileged'])

    @patch('c7n_azure.resources.entraid_user.local_session')
    def test_mfa_enabled_filter(self, mock_session):
        """Test MFA enabled filter"""
        # Mock the session and Graph API responses
        mock_client = Mock()
        mock_session.return_value.get_session_for_resource.return_value = mock_client

        users = [
            {
                'objectId': 'user1',
                'strongAuthenticationDetail': {'methods': ['PhoneAuth']}
            },
            {
                'objectId': 'user2',
                'strongAuthenticationDetail': {'methods': []}
            },
            {
                'objectId': 'user3'
            }
        ]

        policy_data = {
            'name': 'test-mfa-filter',
            'resource': 'azure.entraid-user',
            'filters': [
                {'type': 'mfa-enabled', 'value': True}
            ]
        }

        policy = self.load_policy(policy_data)
        resource_mgr = policy.resource_manager

        # Mock the Graph API responses for MFA status
        def mock_make_graph_request(endpoint):
            if 'user1/authentication/methods' in endpoint:
                return {
                    'value': [{
<<<<<<< HEAD
                        '@odata.type': '#microsoft.graph.microsoftAuthenticatorAuthenticationMethod'
=======
                        '@odata.type':
                        '#microsoft.graph.microsoftAuthenticatorAuthenticationMethod'
>>>>>>> 37fe1886
                    }]
                }
            else:
                return {'value': []}

        resource_mgr.make_graph_request = mock_make_graph_request

        filtered = resource_mgr.filter_resources(users)

        # Only user1 has MFA enabled
        self.assertEqual(len(filtered), 1)
        self.assertEqual(filtered[0]['objectId'], 'user1')

    def test_last_signin_filter(self):
        """Test last sign-in filter"""
        users = [
            {
                'objectId': 'user1',
                'c7n:LastSignInDays': 120  # Old sign-in
            },
            {
                'objectId': 'user2',
                'c7n:LastSignInDays': 30   # Recent sign-in
            },
            {
                'objectId': 'user3',
                'c7n:LastSignInDays': 999  # Never signed in
            }
        ]

        policy_data = {
            'name': 'test-signin-filter',
            'resource': 'azure.entraid-user',
            'filters': [
                {'type': 'last-sign-in', 'days': 90, 'op': 'greater-than'}
            ]
        }

        policy = self.load_policy(policy_data)
        resource_mgr = policy.resource_manager
        filtered = resource_mgr.filter_resources(users)

        # Should match user1 and user3 (>90 days)
        self.assertEqual(len(filtered), 2)
        self.assertEqual(
            set(u['objectId'] for u in filtered), {'user1', 'user3'}
        )


class EntraIDGroupTest(unittest.TestCase):
    """Test EntraID Group resource functionality"""

    def load_policy(self, policy_data, validate=False):
        """Helper method to load a policy"""
        config = Config.empty()
        policy = Policy(policy_data, config, session_factory=None)
        return policy

    def test_entraid_group_schema_validate(self):
        """Test that the EntraID group resource schema validates correctly"""
        policy_data = {
            'name': 'test-entraid-group',
            'resource': 'azure.entraid-group',
            'filters': [
                {'type': 'value', 'key': 'securityEnabled', 'value': True}
            ]
        }
        p = self.load_policy(policy_data, validate=True)
        self.assertIsNotNone(p)

    def test_entraid_group_resource_type(self):
        """Test EntraID group resource type configuration"""
        resource_type = EntraIDGroup.resource_type
        self.assertEqual(resource_type.service, 'graph')
        self.assertEqual(resource_type.id, 'id')
        self.assertEqual(resource_type.name, 'displayName')
        self.assertTrue(resource_type.global_resource)
        self.assertIn('Group.Read.All', resource_type.permissions)

    @patch('c7n_azure.graph_utils.local_session')
    def test_entraid_group_augment(self, mock_session):
        """Test group resource augmentation with computed fields"""
        mock_session.return_value.get_session_for_resource.return_value = Mock()

        # Sample group data
        groups = [
            {
                'id': 'group1-id',
                'displayName': 'Global Administrators',
                'description': 'Admin group',
                'securityEnabled': True,
                'mailEnabled': False,
                'groupTypes': []
            },
            {
                'id': 'group2-id',
                'displayName': 'All Users Distribution',
                'description': 'Distribution list',
                'securityEnabled': False,
                'mailEnabled': True,
                'groupTypes': ['Unified']
            }
        ]

        policy_data = {
            'name': 'test-augment',
            'resource': 'azure.entraid-group'
        }

        policy = self.load_policy(policy_data)
        resource_mgr = policy.resource_manager
        augmented = resource_mgr.augment(groups)

        # Check augmented fields
        self.assertIn('c7n:IsSecurityGroup', augmented[0])
        self.assertIn('c7n:IsDistributionGroup', augmented[0])
        self.assertIn('c7n:IsDynamicGroup', augmented[0])
        self.assertIn('c7n:IsAdminGroup', augmented[0])

        # Admin group should be flagged correctly
        self.assertTrue(augmented[0]['c7n:IsSecurityGroup'])
        self.assertTrue(augmented[0]['c7n:IsAdminGroup'])
        self.assertFalse(augmented[0]['c7n:IsDistributionGroup'])


class EntraIDOrganizationTest(unittest.TestCase):
    """Test EntraID Organization resource functionality"""

    def load_policy(self, policy_data, validate=False):
        """Helper method to load a policy"""
        config = Config.empty()
        policy = Policy(policy_data, config, session_factory=None)
        return policy

    def test_entraid_organization_schema_validate(self):
        """Test organization resource schema validation"""
        policy_data = {
            'name': 'test-organization',
            'resource': 'azure.entraid-organization',
            'filters': [
                {'type': 'security-defaults', 'enabled': True}
            ]
        }
        p = self.load_policy(policy_data, validate=True)
        self.assertIsNotNone(p)

    def test_organization_resource_type(self):
        """Test organization resource type configuration"""
        resource_type = EntraIDOrganization.resource_type
        self.assertEqual(resource_type.service, 'graph')
        self.assertEqual(resource_type.id, 'id')
        self.assertTrue(resource_type.global_resource)
        self.assertIn('Organization.Read.All', resource_type.permissions)
        self.assertIn('Directory.Read.All', resource_type.permissions)

    def test_password_lockout_threshold_schema_validate(self):
        """Test password lockout threshold filter schema validation"""
        policy_data = {
            'name': 'test-lockout-threshold',
            'resource': 'azure.entraid-organization',
            'filters': [
                {'type': 'password-lockout-threshold', 'max_threshold': 10}
            ]
        }
        p = self.load_policy(policy_data, validate=True)
        self.assertIsNotNone(p)
        self.assertEqual(p.name, 'test-lockout-threshold')


if __name__ == '__main__':
    unittest.main(verbosity=2)<|MERGE_RESOLUTION|>--- conflicted
+++ resolved
@@ -3,10 +3,7 @@
 # SPDX-License-Identifier: Apache-2.0
 
 import unittest
-<<<<<<< HEAD
-=======
 import sys
->>>>>>> 37fe1886
 from unittest.mock import Mock, patch
 
 try:
@@ -134,12 +131,9 @@
             if 'user1/authentication/methods' in endpoint:
                 return {
                     'value': [{
-<<<<<<< HEAD
-                        '@odata.type': '#microsoft.graph.microsoftAuthenticatorAuthenticationMethod'
-=======
+
                         '@odata.type':
                         '#microsoft.graph.microsoftAuthenticatorAuthenticationMethod'
->>>>>>> 37fe1886
                     }]
                 }
             else:
