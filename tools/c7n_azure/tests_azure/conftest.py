--- conflicted
+++ resolved
@@ -44,11 +44,8 @@
         )
         tfstate.update(
             re.sub(
-<<<<<<< HEAD
                 azure_guid_pattern,
-=======
                 r'\b[0-9a-fA-F]{8}-[0-9a-fA-F]{4}-[0-9a-fA-F]{4}-[0-9a-fA-F]{4}-[0-9a-fA-F]{12}\b',
->>>>>>> 37fe1886
                 '00000000-0000-0000-0000-000000000000',
                 str(tfstate)
             )
