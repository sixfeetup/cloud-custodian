--- conflicted
+++ resolved
@@ -19,17 +19,11 @@
     """EntraID Organization resource for tenant-level settings.
 
     Provides access to organization-level configuration.
-<<<<<<< HEAD
-    Permissions: Organization.Read.All, Directory.Read.All
-    
-    Available filters: value, security-defaults, password-lockout-threshold
-    
-=======
+
     Permissions: See Graph API Permissions Reference section.
 
     Available filters: value, security-defaults
 
->>>>>>> 37fe1886
     :example:
 
     Check if security defaults are disabled:
@@ -153,7 +147,6 @@
         return filtered
 
 
-<<<<<<< HEAD
 @EntraIDOrganization.filter_registry.register('password-lockout-threshold')
 class PasswordLockoutThresholdFilter(Filter):
     """Filter based on password lockout threshold configuration.
@@ -258,7 +251,6 @@
                 continue
 
         return filtered
-=======
+
 # Register diagnostic settings filter for EntraID organization
 EntraIDOrganization.filter_registry.register('diagnostic-settings', EntraIDDiagnosticSettingsFilter)
->>>>>>> 37fe1886
