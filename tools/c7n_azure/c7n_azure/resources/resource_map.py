# Copyright The Cloud Custodian Authors.
# SPDX-License-Identifier: Apache-2.0
ResourceMap = {
    "azure.advisor-recommendation": "c7n_azure.resources.advisor.AdvisorRecommendation",
    "azure.afd-endpoint": "c7n_azure.resources.afd_endpoint.AfdEndpoint",
    "azure.afd-custom-domain": "c7n_azure.resources.afd_custom_domain.AfdCustomDomain",
    "azure.aks": "c7n_azure.resources.k8s_service.KubernetesService",
    "azure.app-insights": "c7n_azure.resources.appinsights.AzureAppInsights",
    "azure.app-service-environment": (
        "c7n_azure.resources.app_service_environment.AppServiceEnvironment"
    ),
    "azure.automation-account": "c7n_azure.resources.automation_account.AutomationAccount",
    "azure.open-shift": "c7n_azure.resources.open_shift.OpenShiftService",
    "azure.api-management": "c7n_azure.resources.apimanagement.ApiManagement",
    "azure.app-configuration": "c7n_azure.resources.app_configuration.AppConfiguration",
    "azure.appserviceplan": "c7n_azure.resources.appserviceplan.AppServicePlan",
    "azure.application-gateway": "c7n_azure.resources.app_gateway.ApplicationGateway",
    "azure.armresource": "c7n_azure.resources.generic_arm_resource.GenericArmResource",
    "azure.bastion-host": "c7n_azure.resources.bastion_host.AzureBastionHost",
    "azure.batch": "c7n_azure.resources.batch.Batch",
    "azure.cdn-custom-domain": "c7n_azure.resources.cdn_custom_domain.CdnCustomDomain",
    "azure.cdn-endpoint": "c7n_azure.resources.cdn_endpoint.CdnEndpoint",
    "azure.cdnprofile": "c7n_azure.resources.cdn.CdnProfile",
    "azure.cognitiveservice": "c7n_azure.resources.cognitive_service.CognitiveService",
    "azure.container-group": "c7n_azure.resources.aci.ContainerGroup",
    "azure.containerregistry": "c7n_azure.resources.container_registry.ContainerRegistry",
    "azure.container-registry": "c7n_azure.resources.container_registry.ContainerRegistry",
    "azure.containerservice": "c7n_azure.resources.container_service.ContainerService",
    "azure.cosmosdb": "c7n_azure.resources.cosmos_db.CosmosDB",
    "azure.cosmosdb-collection": "c7n_azure.resources.cosmos_db.CosmosDBCollection",
    "azure.cosmosdb-database": "c7n_azure.resources.cosmos_db.CosmosDBDatabase",
    "azure.cost-management-export": (
        "c7n_azure.resources.cost_management_export.CostManagementExport"
    ),
    "azure.databricks": "c7n_azure.resources.databricks.Databricks",
    "azure.datafactory": "c7n_azure.resources.data_factory.DataFactory",
    "azure.datalake": "c7n_azure.resources.datalake_store.DataLakeStore",
    "azure.datalake-analytics": "c7n_azure.resources.datalake_analytics.DataLakeAnalytics",
    "azure.defender-alert": "c7n_azure.resources.defender.DefenderAlertSettings",
    "azure.defender-assessment": "c7n_azure.resources.defender.DefenderAssessment",
    "azure.defender-autoprovisioning": (
        "c7n_azure.resources.defender.DefenderAutoProvisioningSetting"
    ),
    "azure.defender-contact": "c7n_azure.resources.defender.DefenderSecurityContact",
    "azure.defender-jit-policy": "c7n_azure.resources.defender.DefenderJitPolicy",
    "azure.defender-pricing": "c7n_azure.resources.defender.DefenderPricing",
    "azure.defender-setting": "c7n_azure.resources.defender.DefenderSetting",
    "azure.disk": "c7n_azure.resources.disk.Disk",
    "azure.dnszone": "c7n_azure.resources.dns_zone.DnsZone",
    "azure.event-grid-domain": "c7n_azure.resources.event_grid_domain.EventGridDomain",
    "azure.event-grid-topic": "c7n_azure.resources.event_grid_topic.EventGridTopic",
    "azure.eventhub": "c7n_azure.resources.event_hub.EventHub",
    "azure.eventsubscription": "c7n_azure.resources.event_subscription.EventSubscription",
    "azure.front-door": "c7n_azure.resources.front_door.FrontDoor",
    "azure.front-door-policy": "c7n_azure.resources.front_door_policy.FrontDoorPolicy",
    "azure.hdinsight": "c7n_azure.resources.hdinsight.Hdinsight",
    "azure.host-pool": "c7n_azure.resources.host_pool.HostPool",
    "azure.image": "c7n_azure.resources.image.Image",
    "azure.iothub": "c7n_azure.resources.iot_hub.IoTHub",
    "azure.keyvault": "c7n_azure.resources.key_vault.KeyVault",
    "azure.keyvault-certificate": "c7n_azure.resources.key_vault_certificate.KeyVaultCertificate",
    "azure.keyvault-secret": "c7n_azure.resources.key_vault_secret.KeyVaultSecret",
    "azure.keyvault-key": "c7n_azure.resources.key_vault_keys.KeyVaultKeys",
    "azure.keyvault-keys": "c7n_azure.resources.key_vault_keys.KeyVaultKeys",
    "azure.kusto": "c7n_azure.resources.kusto.Kusto",
    "azure.loadbalancer": "c7n_azure.resources.load_balancer.LoadBalancer",
    "azure.logic-app-workflow": "c7n_azure.resources.logic_app.LogicAppWorkflow",
    "azure.machine-learning-workspace": (
        "c7n_azure.resources.machine_learning_workspace.MachineLearningWorkspace"
    ),
    "azure.mariadb": "c7n_azure.resources.mariadb.MariaDB",
    "azure.monitor-log-profile": "c7n_azure.resources.monitor_logprofile.MonitorLogprofile",
    "azure.mariadb-server": "c7n_azure.resources.mariadb_server.MariaDBServer",
    "azure.mysql": "c7n_azure.resources.mysql.MySQL",
    "azure.mysql-flexibleserver": "c7n_azure.resources.mysql_flexibleserver.MySQLFlexibleServer",
    "azure.postgresql-flexibleserver": (
        "c7n_azure.resources.postgresql_flexibleserver.PostgreSQLFlexibleServer"
    ),
    "azure.networkinterface": "c7n_azure.resources.network_interface.NetworkInterface",
    "azure.networksecuritygroup": "c7n_azure.resources.network_security_group.NetworkSecurityGroup",
    "azure.networkwatcher": "c7n_azure.resources.network_watcher.NetworkWatcher",
    "azure.policyassignments": "c7n_azure.resources.policy_assignments.PolicyAssignments",
    "azure.postgresql-database": "c7n_azure.resources.postgresql_database.PostgresqlDatabase",
    "azure.postgresql-server": "c7n_azure.resources.postgresql_server.PostgresqlServer",
    "azure.publicip": "c7n_azure.resources.public_ip.PublicIPAddress",
    "azure.recordset": "c7n_azure.resources.record_set.RecordSet",
    "azure.recovery-services": "c7n_azure.resources.recovery_services.RecoveryServices",
    "azure.redis": "c7n_azure.resources.redis.Redis",
    "azure.resourcegroup": "c7n_azure.resources.resourcegroup.ResourceGroup",
    "azure.roleassignment": "c7n_azure.resources.access_control.RoleAssignment",
    "azure.roledefinition": "c7n_azure.resources.access_control.RoleDefinition",
    "azure.routetable": "c7n_azure.resources.route_table.RouteTable",
    "azure.search": "c7n_azure.resources.search.SearchService",
    "azure.servicebus-namespace": "c7n_azure.resources.servicebus_namespace.ServiceBusNamespace",
    "azure.servicebus-namespace-networkrules": (
        "c7n_azure.resources.servicebus_namespace_networkrules.ServiceBusNamespaceNetworkrules"
    ),
    "azure.servicebus-namespace-authrules": (
        "c7n_azure.resources.servicebus_namespace_authrules.ServiceBusNamespaceAuthRules"
    ),
    "azure.service-fabric-cluster": "c7n_azure.resources.service_fabric.ServiceFabricCluster",
    "azure.service-fabric-cluster-managed": (
        "c7n_azure.resources.service_fabric.ServiceFabricClusterManaged"
    ),
    "azure.session-host": "c7n_azure.resources.session_host.SessionHost",
    "azure.signalr": "c7n_azure.resources.signalr.Signalr",
    "azure.snapshot": "c7n_azure.resources.snapshot.Snapshot",
    "azure.stream-job": "c7n_azure.resources.stream_analytic.StreamJob",
    "azure.spring-app": "c7n_azure.resources.spring.SpringApp",
    "azure.spring-service-instance": "c7n_azure.resources.spring.SpringServiceInstance",
    "azure.sql-database": "c7n_azure.resources.sqldatabase.SqlDatabase",
    "azure.sqldatabase": "c7n_azure.resources.sqldatabase.SqlDatabase",
    "azure.sql-server": "c7n_azure.resources.sqlserver.SqlServer",
    "azure.sqlserver": "c7n_azure.resources.sqlserver.SqlServer",
    "azure.storage": "c7n_azure.resources.storage.Storage",
    "azure.storage-container": "c7n_azure.resources.storage_container.StorageContainer",
    "azure.subscription": "c7n_azure.resources.subscription.Subscription",
    "azure.synapse": "c7n_azure.resources.synapse.Synapse",
    "azure.traffic-manager-profile": "c7n_azure.resources.traffic_manager.TrafficManagerProfile",
    "azure.vm": "c7n_azure.resources.vm.VirtualMachine",
    "azure.vmss": "c7n_azure.resources.vmss.VMScaleSet",
    "azure.vnet": "c7n_azure.resources.vnet.Vnet",
    "azure.waf": "c7n_azure.resources.waf.WAF",
    "azure.webapp": "c7n_azure.resources.web_app.WebApp",
    "azure.alert-logs": "c7n_azure.resources.alertlogs.AlertLogs",
    "azure.entraid-user": "c7n_azure.resources.entraid.EntraIDUser",
    "azure.entraid-group": "c7n_azure.resources.entraid.EntraIDGroup",
    "azure.entraid-organization": "c7n_azure.resources.entraid.EntraIDOrganization",
    "azure.entraid-conditional-access-policy": (
        "c7n_azure.resources.entraid.EntraIDConditionalAccessPolicy"
    ),
    "azure.entraid-security-defaults": "c7n_azure.resources.entraid.EntraIDSecurityDefaults",
<<<<<<< HEAD
    "azure.entraid-authentication-methods-policy": (
        "c7n_azure.resources.entraid.EntraIDAuthenticationMethodsPolicy"
    ),
=======
    "azure.entraid-authorization-policy": "c7n_azure.resources.entraid.EntraIDAuthorizationPolicy",
>>>>>>> 3fc43f78
    "azure.entraid-named-location": (
        "c7n_azure.resources.entraid_named_locations.EntraIDNamedLocation"
    ),
}<|MERGE_RESOLUTION|>--- conflicted
+++ resolved
@@ -130,13 +130,10 @@
         "c7n_azure.resources.entraid.EntraIDConditionalAccessPolicy"
     ),
     "azure.entraid-security-defaults": "c7n_azure.resources.entraid.EntraIDSecurityDefaults",
-<<<<<<< HEAD
     "azure.entraid-authentication-methods-policy": (
         "c7n_azure.resources.entraid.EntraIDAuthenticationMethodsPolicy"
     ),
-=======
     "azure.entraid-authorization-policy": "c7n_azure.resources.entraid.EntraIDAuthorizationPolicy",
->>>>>>> 3fc43f78
     "azure.entraid-named-location": (
         "c7n_azure.resources.entraid_named_locations.EntraIDNamedLocation"
     ),
