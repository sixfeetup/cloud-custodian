--- conflicted
+++ resolved
@@ -71,15 +71,11 @@
             'id'
         )
         permissions = (
-<<<<<<< HEAD
-            'User.Read.All', 'UserAuthenticationMethod.Read.All',
-            'IdentityRiskyUser.Read.All', 'GroupMember.Read.All'
-=======
             'User.Read.All',
             'UserAuthenticationMethod.Read.All',
             'IdentityRiskyUser.Read.All',
             'GroupMember.Read.All'
->>>>>>> 37fe1886
+
         )
 
     def make_graph_request(self, endpoint, method='GET', data=None):
@@ -98,15 +94,11 @@
                 raise
 
             # Request token for Microsoft Graph API
-<<<<<<< HEAD
-            # Note: Individual permissions like User.Read.All are enforced
-            # at the app registration level. The scope for Microsoft Graph API
-            # should always be https://graph.microsoft.com/.default
-=======
+
             # Note: Individual permissions like User.Read.All are enforced at the
             # app registration level. The scope for Microsoft Graph API should
             # always be https://graph.microsoft.com/.default
->>>>>>> 37fe1886
+
             scope = 'https://graph.microsoft.com/.default'
 
             token = session.credentials.get_token(scope)
@@ -371,13 +363,10 @@
                     f"{resource.get('displayName', user_id)}"
                 )
                 continue
-<<<<<<< HEAD
-                
-            if bool(has_mfa) == bool(mfa_enabled):
-=======
+
 
             if has_mfa == mfa_enabled:
->>>>>>> 37fe1886
+
                 filtered.append(resource)
 
         return filtered
@@ -630,11 +619,7 @@
             token = self.graph_session.credentials.get_token(
                 'https://graph.microsoft.com/User.ReadWrite.All'
             )
-<<<<<<< HEAD
-            
-=======
-
->>>>>>> 37fe1886
+
             headers = {
                 'Authorization': f'Bearer {token.token}',
                 'Content-Type': 'application/json'
@@ -714,11 +699,7 @@
             token = self.graph_session.credentials.get_token(
                 'https://graph.microsoft.com/UserAuthenticationMethod.Read.All'
             )
-<<<<<<< HEAD
-            
-=======
-
->>>>>>> 37fe1886
+
             headers = {
                 'Authorization': f'Bearer {token.token}',
                 'Content-Type': 'application/json'
@@ -728,11 +709,7 @@
             auth_methods_url = (
                 f'https://graph.microsoft.com/v1.0/users/{user_id}/authentication/methods'
             )
-<<<<<<< HEAD
-            auth_response = requests.get(auth_methods_url, headers=headers)
-=======
-            auth_response = requests.get(auth_methods_url, headers=headers, timeout=30)
->>>>>>> 37fe1886
+
             auth_response.raise_for_status()
 
             methods = auth_response.json().get('value', [])
@@ -753,11 +730,7 @@
                     f"User {display_name} ({user_id}) has no MFA methods configured. "
                     f"Consider creating a Conditional Access policy to enforce MFA registration."
                 )
-<<<<<<< HEAD
-            
-=======
-
->>>>>>> 37fe1886
+
         except requests.exceptions.RequestException as e:
             if "403" in str(e) or "Insufficient privileges" in str(e):
                 self.log.error(
@@ -775,12 +748,9 @@
                 f"Failed to process MFA requirement for user "
                 f"{resource.get('displayName', 'Unknown')}: {e}"
             )
-<<<<<<< HEAD
-=======
 
 
 # Register diagnostic settings filter for EntraID users
 EntraIDUser.filter_registry.register(
     'diagnostic-settings', EntraIDDiagnosticSettingsFilter
-)
->>>>>>> 37fe1886
+)