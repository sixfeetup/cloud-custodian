# Copyright The Cloud Custodian Authors.
# SPDX-License-Identifier: Apache-2.0

import logging
import requests

from c7n.filters import Filter
from c7n.utils import type_schema
from c7n_azure.provider import resources
<<<<<<< HEAD
from c7n_azure.graph_utils import (GraphResourceManager, GraphTypeInfo, GraphSource,
                                   get_required_permissions_for_endpoint)
=======
from c7n_azure.graph_utils import (
    GraphResourceManager, GraphTypeInfo, GraphSource, get_required_permissions_for_endpoint
)
>>>>>>> 37fe1886

log = logging.getLogger('custodian.azure.entraid.conditional_access')


@resources.register('entraid-conditional-access-policy')
class EntraIDConditionalAccessPolicy(GraphResourceManager):
    """EntraID Conditional Access Policy resource.

    Manages conditional access policies. Requires Microsoft Graph beta API.
    Permissions: See Graph API Permissions Reference section.

    Available filters: value, admin-mfa-required

    :example:

    Find disabled policies or policies not requiring MFA for admins:

    .. code-block:: yaml

        policies:
          - name: disabled-ca-policies
            resource: azure.entraid-conditional-access-policy
            filters:
              - type: value
                key: state
                value: disabled
          - name: admin-no-mfa-policies
            resource: azure.entraid-conditional-access-policy
            filters:
              - type: admin-mfa-required
                value: false
    """

    def __init__(self, ctx, data):
        super().__init__(ctx, data)
        # Use our custom GraphSource instead of the default source
        self.source = GraphSource(self)

    class resource_type(GraphTypeInfo):
        doc_groups = ['EntraID', 'Identity', 'Security']
        enum_spec = ('identity/conditionalAccess/policies', 'list', None)
        id = 'id'
        name = 'displayName'
        date = 'createdDateTime'
        default_report_fields = (
            'displayName',
            'state',
            'createdDateTime',
            'modifiedDateTime'
        )
        permissions = ('Policy.Read.All',)

    def make_graph_request(self, endpoint, method='GET'):
        """Make a request to Microsoft Graph API with minimum required permissions."""
        try:
            session = self.get_client()
            session._initialize_session()

            # Get specific permissions for this endpoint instead of using .default
            try:
                get_required_permissions_for_endpoint(endpoint, method)
            except ValueError:
                log.error(f"Cannot make Graph API request to unmapped endpoint: {endpoint}")
                raise

            # Request token for Microsoft Graph API
<<<<<<< HEAD
            # Note: Individual permissions like User.Read.All are enforced at the
            # app registration level. The scope for Microsoft Graph API should always
            # be https://graph.microsoft.com/.default
=======
            # Note: Individual permissions like User.Read.All are enforced at
            # the app registration level
            # The scope for Microsoft Graph API should always be https://graph.microsoft.com/.default
>>>>>>> 37fe1886
            scope = 'https://graph.microsoft.com/.default'

            token = session.credentials.get_token(scope)

            headers = {
                'Authorization': f'Bearer {token.token}',
                'Content-Type': 'application/json'
            }

            # Note: Conditional Access Policies require beta API
            url = f'https://graph.microsoft.com/beta/{endpoint}'
            response = requests.get(url, headers=headers, timeout=30)
            response.raise_for_status()
            return response.json()
        except requests.exceptions.RequestException as e:
            log.error(f"Microsoft Graph API request failed for {endpoint}: {e}")
            raise

    def get_graph_resources(self):
        """Get resources from Microsoft Graph API for use with GraphSource."""
        try:
            response = self.make_graph_request('identity/conditionalAccess/policies')
            resources = response.get('value', [])

            log.debug(f"Retrieved {len(resources)} conditional access policies from Graph API")
            return resources
        except Exception as e:
            log.warning(f"Could not retrieve Conditional Access Policies: {e}")
<<<<<<< HEAD
            log.warning("Conditional Access Policies require Microsoft Graph beta API and "
                       "appropriate permissions")
=======
            log.warning(
                "Conditional Access Policies require Microsoft Graph beta API and "
                "appropriate permissions"
            )
>>>>>>> 37fe1886
            return []


@EntraIDConditionalAccessPolicy.filter_registry.register('admin-mfa-required')
class AdminMFARequiredFilter(Filter):
    """Filter conditional access policies based on MFA requirement for admins.

    :example:

    Find policies that don't require MFA for admin roles:

    .. code-block:: yaml

        policies:
          - name: admin-no-mfa
            resource: azure.entraid-conditional-access-policy
            filters:
              - type: admin-mfa-required
                value: false
    """

    schema = type_schema('admin-mfa-required', value={'type': 'boolean'})

    def process(self, resources, event=None):  # pylint: disable=unused-argument
        mfa_required = self.data.get('value', True)

        filtered = []
        for resource in resources:
            # Check if policy applies to admin roles and requires MFA
            conditions = resource.get('conditions', {})
            users = conditions.get('users', {})
            roles = users.get('includeRoles', [])
<<<<<<< HEAD
=======

>>>>>>> 37fe1886
            grant_controls = resource.get('grantControls', {})
            built_in_controls = grant_controls.get('builtInControls', [])

            # Check if admin roles are included and MFA is required
<<<<<<< HEAD
            admin_roles = ['Global Administrator', 'Privileged Role Administrator',
                          'User Administrator']
=======
            admin_roles = [
                'Global Administrator',
                'Privileged Role Administrator',
                'User Administrator'
            ]
>>>>>>> 37fe1886
            has_admin_roles = any(role in admin_roles for role in roles)
            requires_mfa = 'mfa' in [control.lower() for control in built_in_controls]

            if has_admin_roles:
                if ((mfa_required and requires_mfa) or
                        (not mfa_required and not requires_mfa)):
                    filtered.append(resource)

        return filtered<|MERGE_RESOLUTION|>--- conflicted
+++ resolved
@@ -7,14 +7,8 @@
 from c7n.filters import Filter
 from c7n.utils import type_schema
 from c7n_azure.provider import resources
-<<<<<<< HEAD
 from c7n_azure.graph_utils import (GraphResourceManager, GraphTypeInfo, GraphSource,
                                    get_required_permissions_for_endpoint)
-=======
-from c7n_azure.graph_utils import (
-    GraphResourceManager, GraphTypeInfo, GraphSource, get_required_permissions_for_endpoint
-)
->>>>>>> 37fe1886
 
 log = logging.getLogger('custodian.azure.entraid.conditional_access')
 
@@ -81,15 +75,7 @@
                 raise
 
             # Request token for Microsoft Graph API
-<<<<<<< HEAD
-            # Note: Individual permissions like User.Read.All are enforced at the
-            # app registration level. The scope for Microsoft Graph API should always
-            # be https://graph.microsoft.com/.default
-=======
-            # Note: Individual permissions like User.Read.All are enforced at
-            # the app registration level
-            # The scope for Microsoft Graph API should always be https://graph.microsoft.com/.default
->>>>>>> 37fe1886
+            
             scope = 'https://graph.microsoft.com/.default'
 
             token = session.credentials.get_token(scope)
@@ -118,15 +104,11 @@
             return resources
         except Exception as e:
             log.warning(f"Could not retrieve Conditional Access Policies: {e}")
-<<<<<<< HEAD
-            log.warning("Conditional Access Policies require Microsoft Graph beta API and "
-                       "appropriate permissions")
-=======
+
             log.warning(
                 "Conditional Access Policies require Microsoft Graph beta API and "
                 "appropriate permissions"
             )
->>>>>>> 37fe1886
             return []
 
 
@@ -159,24 +141,17 @@
             conditions = resource.get('conditions', {})
             users = conditions.get('users', {})
             roles = users.get('includeRoles', [])
-<<<<<<< HEAD
-=======
 
->>>>>>> 37fe1886
             grant_controls = resource.get('grantControls', {})
             built_in_controls = grant_controls.get('builtInControls', [])
 
             # Check if admin roles are included and MFA is required
-<<<<<<< HEAD
-            admin_roles = ['Global Administrator', 'Privileged Role Administrator',
-                          'User Administrator']
-=======
             admin_roles = [
                 'Global Administrator',
                 'Privileged Role Administrator',
                 'User Administrator'
             ]
->>>>>>> 37fe1886
+            
             has_admin_roles = any(role in admin_roles for role in roles)
             requires_mfa = 'mfa' in [control.lower() for control in built_in_controls]
 
