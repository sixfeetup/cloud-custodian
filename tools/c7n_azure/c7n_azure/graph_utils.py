# Copyright The Cloud Custodian Authors.
# SPDX-License-Identifier: Apache-2.0

import logging
import requests
import re
<<<<<<< HEAD
from c7n.utils import local_session
=======

from c7n.utils import local_session, type_schema
from c7n.filters import ValueFilter
>>>>>>> 37fe1886
from c7n_azure.constants import MSGRAPH_RESOURCE_ID
from c7n_azure.query import QueryResourceManager, TypeInfo, TypeMeta, DescribeSource
from c7n_azure.provider import resources

log = logging.getLogger('custodian.azure.graph')


class GraphSource(DescribeSource):
    """Custom source for Microsoft Graph API resources.

    This source integrates with Cloud Custodian's filtering framework while
    using Microsoft Graph API instead of Azure Resource Manager APIs.
    """

    def __init__(self, manager):
        super().__init__(manager)

    def get_resources(self, query=None):
        """Get resources from Microsoft Graph API."""
        try:
            # Use the manager's Graph API methods to retrieve resources
            return self.manager.get_graph_resources()
        except Exception as e:
            log.error(f"Error retrieving resources via Graph API: {e}")
            return []


# Microsoft Graph API Endpoint to Permissions Mapping
# This ensures we only request the minimum permissions needed for each operation
GRAPH_ENDPOINT_PERMISSIONS = {
    # User endpoints
    'users': ['User.Read.All'],
    'users/{id}': ['User.Read.All'],
    'users/{id}/authentication/methods': ['UserAuthenticationMethod.Read.All'],
    'users/{id}/transitiveMemberOf': ['GroupMember.Read.All'],
<<<<<<< HEAD

=======
>>>>>>> 37fe1886
    # Identity Protection endpoints
    'identityProtection/riskyUsers/{id}': ['IdentityRiskyUser.Read.All'],

    # Group endpoints
    'groups': ['Group.Read.All'],
    'groups/{id}': ['Group.Read.All'],
    'groups/{id}/members': ['GroupMember.Read.All'],
    'groups/{id}/members/$count': ['GroupMember.Read.All'],
    'groups/{id}/owners': ['Group.Read.All'],
    'groups/{id}/owners/$count': ['Group.Read.All'],

    # Organization endpoints
    'organization': ['Organization.Read.All'],

    # Policy endpoints (require beta API)
    'identity/conditionalAccess/policies': ['Policy.Read.All'],
    'policies/identitySecurityDefaultsEnforcementPolicy': ['Policy.Read.All'],

    # Directory Settings endpoints (beta API)
    'settings': ['Directory.Read.All'],
    'settings/{id}': ['Directory.ReadWrite.All'],
    'directorySettingTemplates': ['Directory.Read.All'],
}


def get_required_permissions_for_endpoint(endpoint, method='GET'):
    """Get the minimum required permissions for a Graph API endpoint."""
    # Normalize endpoint by replacing specific IDs with {id} placeholder
    normalized_endpoint = endpoint

    # Replace UUIDs and specific IDs with {id} placeholder for lookup
    normalized_endpoint = re.sub(r'/[0-9a-fA-F-]{8,}', '/{id}', normalized_endpoint)

    # For write operations, we need ReadWrite permissions
    if method in ['PATCH', 'POST', 'PUT', 'DELETE']:
        if 'users' in normalized_endpoint:
            return ['User.ReadWrite.All']
        elif 'groups' in normalized_endpoint:
            return ['Group.ReadWrite.All']
        elif 'authentication' in normalized_endpoint:
            return ['UserAuthenticationMethod.ReadWrite.All']

    # Check for exact match first
    if normalized_endpoint in GRAPH_ENDPOINT_PERMISSIONS:
        return GRAPH_ENDPOINT_PERMISSIONS[normalized_endpoint]

    # Check for pattern matches
    for pattern, permissions in GRAPH_ENDPOINT_PERMISSIONS.items():
        if pattern in normalized_endpoint:
            return permissions

    # Fail-fast for unmapped endpoints rather than using overprivileged .default
    log.error(
        f"No permissions mapping found for endpoint: {endpoint}. "
        f"This endpoint must be explicitly mapped in GRAPH_ENDPOINT_PERMISSIONS "
        f"to ensure minimum required permissions."
    )
    raise ValueError(
        f"Unmapped Graph API endpoint: {endpoint}. "
        f"Add permission mapping to prevent overprivileged access."
    )


class GraphTypeInfo(TypeInfo, metaclass=TypeMeta):
    """Type info for Microsoft Graph resources"""
    id = 'id'
    name = 'displayName'
    date = 'createdDateTime'
    global_resource = True
    service = 'graph'
    resource_endpoint = MSGRAPH_RESOURCE_ID
    diagnostic_settings_enabled = True

    @classmethod
    def extra_args(cls, parent_resource):
        return {}


class GraphResourceManager(QueryResourceManager):
    """Base class for Microsoft Graph API resources.

    Provides common Graph API client functionality for all EntraID resources.
    """

<<<<<<< HEAD
    def get_client(self):
        """Get Microsoft Graph client session"""
=======
    def get_client(self, client_type=None):
        """Get client session. For MonitorManagementClient, use ARM session;
        otherwise use Graph session."""
>>>>>>> 37fe1886
        session = local_session(self.session_factory)

        # For diagnostic settings, we need to use the Azure Monitor client via ARM
        if client_type == 'azure.mgmt.monitor.MonitorManagementClient':
            return session.client(client_type)
        else:
            # Default to Microsoft Graph session for other Graph operations
            return session.get_session_for_resource(MSGRAPH_RESOURCE_ID)

    def make_graph_request(self, endpoint, method='GET'):
        """Make a request to Microsoft Graph API with minimum required permissions."""
        try:
            session = self.get_client()
            session._initialize_session()
<<<<<<< HEAD
=======

>>>>>>> 37fe1886
            # Get specific permissions for this endpoint instead of using .default
            try:
                get_required_permissions_for_endpoint(endpoint, method)
            except ValueError:
                log.error(f"Cannot make Graph API request to unmapped endpoint: {endpoint}")
                raise
<<<<<<< HEAD
=======

>>>>>>> 37fe1886
            # Request token for Microsoft Graph API
            # Note: Individual permissions like User.Read.All are enforced at
            # the app registration level
            # The scope for Microsoft Graph API should always be
            # https://graph.microsoft.com/.default
            scope = 'https://graph.microsoft.com/.default'

            token = session.credentials.get_token(scope)

            headers = {
                'Authorization': f'Bearer {token.token}',
                'Content-Type': 'application/json'
            }

            url = f'https://graph.microsoft.com/v1.0/{endpoint}'
            response = requests.get(url, headers=headers, timeout=30)
            response.raise_for_status()
            return response.json()
        except requests.exceptions.RequestException as e:
            log.error(f"Microsoft Graph API request failed for {endpoint}: {e}")
            raise

    @staticmethod
    def register_graph_specific(registry, resource_class):
        """Register Graph-specific filters and actions for Graph resource managers."""

        if not issubclass(resource_class, GraphResourceManager):
            return

        # Register EntraID-specific diagnostic settings filter if enabled
        if resource_class.resource_type.diagnostic_settings_enabled:
            resource_class.filter_registry.register(
                'diagnostic-settings', EntraIDDiagnosticSettingsFilter)


class EntraIDDiagnosticSettingsFilter(ValueFilter):
    """Diagnostic settings filter for EntraID resources.

    EntraID diagnostic settings are tenant-level and accessed via the microsoft.aadiam provider,
    not per-resource like ARM resources.
    """
    schema = type_schema('diagnostic-settings', rinherit=ValueFilter.schema)
    schema_alias = True
    log = logging.getLogger('custodian.azure.entraid.DiagnosticSettingsFilter')

    def process(self, resources, event=None):
        """Process EntraID resources by checking tenant-level diagnostic settings."""
        try:
            # Get tenant-level diagnostic settings
            session = local_session(self.manager.session_factory)
            session.client('azure.mgmt.monitor.MonitorManagementClient')

            # EntraID diagnostic settings are tenant-level:
            # /providers/microsoft.aadiam/diagnosticSettings
            tenant_diagnostic_settings = []
            try:
                # List all EntraID diagnostic settings for the tenant
                # Use the correct EntraID diagnostic settings API endpoint
                import requests
                session_token = session.get_credentials()
                token = session_token.get_token('https://management.azure.com/.default')

                headers = {
                    'Authorization': f'Bearer {token.token}',
                    'Content-Type': 'application/json'
                }

                # Use the correct EntraID diagnostic settings API endpoint from our research
                url = ('https://management.azure.com/providers/microsoft.aadiam/'
                       'diagnosticSettings?api-version=2017-04-01-preview')
                response = requests.get(url, headers=headers, timeout=30)
                response.raise_for_status()

                data = response.json()
                tenant_diagnostic_settings = data.get('value', [])

                if not tenant_diagnostic_settings:
                    tenant_diagnostic_settings = [{}]
            except Exception as e:
                self.log.warning(f"Failed to retrieve EntraID diagnostic settings: {e}")
                # If no settings available, use empty list so absent operator can function
                tenant_diagnostic_settings = [{}]

            # Apply filter to diagnostic settings
            if not tenant_diagnostic_settings:
                tenant_diagnostic_settings = [{}]

            filtered_settings = super(EntraIDDiagnosticSettingsFilter, self).process(
                tenant_diagnostic_settings, event=None)

            # If diagnostic settings match the filter criteria, return all resources
            # since EntraID diagnostic settings apply to the entire tenant
            if filtered_settings:
                return resources
            else:
                return []

        except Exception as e:
            self.log.error(f"Error in EntraID diagnostic settings filter: {e}")
            return []


resources.subscribe(GraphResourceManager.register_graph_specific)<|MERGE_RESOLUTION|>--- conflicted
+++ resolved
@@ -4,13 +4,9 @@
 import logging
 import requests
 import re
-<<<<<<< HEAD
-from c7n.utils import local_session
-=======
 
 from c7n.utils import local_session, type_schema
 from c7n.filters import ValueFilter
->>>>>>> 37fe1886
 from c7n_azure.constants import MSGRAPH_RESOURCE_ID
 from c7n_azure.query import QueryResourceManager, TypeInfo, TypeMeta, DescribeSource
 from c7n_azure.provider import resources
@@ -46,10 +42,7 @@
     'users/{id}': ['User.Read.All'],
     'users/{id}/authentication/methods': ['UserAuthenticationMethod.Read.All'],
     'users/{id}/transitiveMemberOf': ['GroupMember.Read.All'],
-<<<<<<< HEAD
-
-=======
->>>>>>> 37fe1886
+  
     # Identity Protection endpoints
     'identityProtection/riskyUsers/{id}': ['IdentityRiskyUser.Read.All'],
 
@@ -134,14 +127,9 @@
     Provides common Graph API client functionality for all EntraID resources.
     """
 
-<<<<<<< HEAD
+
     def get_client(self):
         """Get Microsoft Graph client session"""
-=======
-    def get_client(self, client_type=None):
-        """Get client session. For MonitorManagementClient, use ARM session;
-        otherwise use Graph session."""
->>>>>>> 37fe1886
         session = local_session(self.session_factory)
 
         # For diagnostic settings, we need to use the Azure Monitor client via ARM
@@ -156,20 +144,14 @@
         try:
             session = self.get_client()
             session._initialize_session()
-<<<<<<< HEAD
-=======
-
->>>>>>> 37fe1886
+            
             # Get specific permissions for this endpoint instead of using .default
             try:
                 get_required_permissions_for_endpoint(endpoint, method)
             except ValueError:
                 log.error(f"Cannot make Graph API request to unmapped endpoint: {endpoint}")
                 raise
-<<<<<<< HEAD
-=======
-
->>>>>>> 37fe1886
+
             # Request token for Microsoft Graph API
             # Note: Individual permissions like User.Read.All are enforced at
             # the app registration level
